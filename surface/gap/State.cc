--- conflicted
+++ resolved
@@ -65,21 +65,12 @@
 
     // - State ----------------------------------------------------------------
     State::State()
-      : _meta{
-<<<<<<< HEAD
-      new plasma::meta::Client{
+      : _meta{new plasma::meta::Client{
         common::meta::host(),
-        common::meta::port(),
-        true,
-      }}
-=======
-          new plasma::meta::Client{
-            common::meta::host(),
-            common::meta::port(),
-            true,
+          common::meta::port(),
+          true,
           }
         }
->>>>>>> ce0ae4ae
       , _trophonius{nullptr}
       , _users{}
       , _logged{false}
@@ -756,28 +747,8 @@
 
       std::string network_id = this->create_network(network_name);
 
-<<<<<<< HEAD
-      // Ensure the network status is available
-      (void) this->network_status(network_id);
-
-      auto portal_path = common::infinit::portal_path(
-        this->_me._id,
-        network_id
-      );
-      for (int i = 0; i < 50; ++i)
-        {
-          if (fs::exists(portal_path))
-            break;
-          ELLE_DEBUG("Waiting for portal file");
-          ::sleep(1);
-        }
-
-      ELLE_DEBUG("Portal file found? %s", fs::exists(portal_path));
-      if (!fs::exists(portal_path))
-=======
       ELLE_DEBUG("created network id is %s", network_id);
       if (this->_wait_portal(this->_me._id, network_id) == false)
->>>>>>> ce0ae4ae
           throw Exception{gap_error, "Couldn't find portal to infinit instance"};
 
       ELLE_DEBUG("Retrieving 8transfert binary path...");
@@ -844,24 +815,6 @@
 
       Transaction const& trans = pair->second;
 
-<<<<<<< HEAD
-      // Ensure the network status is available
-      (void) this->refresh_networks();
-      (void) this->network_status(trans.network_id);
-
-      auto portal_path = common::infinit::portal_path(
-        trans.sender_id,
-        trans.network_id
-      );
-      for (int i = 0; i < 10; ++i)
-        {
-          if (fs::exists(portal_path))
-            break;
-          ::sleep(1);
-        }
-
-=======
->>>>>>> ce0ae4ae
       std::string const& transfer_binary = common::infinit::binary_path("8transfer");
 
       QStringList arguments;
@@ -1258,11 +1211,7 @@
       if (this->_wait_portal(trans.sender_id, trans.network_id) == false)
           throw Exception{gap_error, "Couldn't find portal to infinit instance"};
 
-<<<<<<< HEAD
       if (transaction.recipient_device_id != this->device_id())
-=======
-      if (trans.recipient_id != this->_me._id)
->>>>>>> ce0ae4ae
         return;
 
       _download_files(trans.transaction_id);
@@ -2058,9 +2007,6 @@
       }
     }
 
-<<<<<<< HEAD
-    #undef _REGISTER_HANDLERS
-=======
     void
     State::_notify_8infinit(Transaction const& trans)
     {
@@ -2121,6 +2067,5 @@
         std::for_each(begin(locals), end(locals), send_to_slug);
       }
     }
->>>>>>> ce0ae4ae
   }
 }