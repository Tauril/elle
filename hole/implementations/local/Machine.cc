#include <hole/implementations/local/Machine.hh>
#include <hole/Holeable.hh>
#include <hole/Hole.hh>

#include <nucleus/proton/Address.hh>
#include <nucleus/proton/ImmutableBlock.hh>
#include <nucleus/proton/MutableBlock.hh>
#include <nucleus/proton/Version.hh>
#include <nucleus/neutron/Object.hh>
#include <nucleus/neutron/Access.hh>
#include <nucleus/Nucleus.hh>

#include <elle/log.hh>

#include <Infinit.hh>

namespace hole
{
  namespace implementations
  {
    namespace local
    {

      ELLE_LOG_COMPONENT("hole.implementation.local.Machine");
//
// ---------- holeable --------------------------------------------------------
//
      void
      Machine::Put(const nucleus::proton::Address& address,
                   const nucleus::proton::ImmutableBlock& block)
      {
        // Debug.
        if (Infinit::Configuration.hole.debug == true)
          printf("[hole] implementations::local::Put[Immutable]()\n");

        // Check if the block already exist.
        if (block.Exist(Hole::Implementation->network,
                        address) == elle::Status::True)
          throw reactor::Exception(elle::concurrency::scheduler(),
                                   "this immutable block seems to already exist");

        // Store the block.
        if (block.Store(Hole::Implementation->network,
                        address) == elle::Status::Error)
          throw reactor::Exception(elle::concurrency::scheduler(),
                                   "unable to store the block");
      }

      void
      Machine::Put(const nucleus::proton::Address&    address,
                   const nucleus::proton::MutableBlock& block)
      {
        // debug.
        if (Infinit::Configuration.hole.debug == true)
          printf("[hole] implementations::local::Put[Mutable]()\n");

        // validate the block, depending on its component.
        //
        // indeed, the Object component requires as additional block for
        // being validated.
        switch (address.component)
          {
          case nucleus::neutron::ComponentObject:
            {
              const nucleus::neutron::Object* object =
                static_cast<const nucleus::neutron::Object*>(&block);
              assert(dynamic_cast<const nucleus::neutron::Object*>(&block) != nullptr);

              // validate the object according to the presence of
              // a referenced access block.
              if (object->access() != nucleus::proton::Address::Null)
                {
<<<<<<< HEAD
                  ELLE_TRACE(
                    "Put nucleus::Object MutableBlock %p"
                    " with a referenced access block",
                    this
                    ) {
                    // Load the access block.
                    std::unique_ptr<nucleus::proton::Block> block
                      (Hole::Pull(object->meta.access, nucleus::proton::Version::Last));
                    std::unique_ptr<nucleus::neutron::Access> access
                      (dynamic_cast<nucleus::neutron::Access*>(block.release()));
                    if (access == nullptr)
                      throw reactor::Exception(elle::concurrency::scheduler(),
                                               "expected an access block");

                    if (object->Validate(address, *access) == elle::Status::Error)
                      throw reactor::Exception(elle::concurrency::scheduler(),
                                               "unable to validate the object");
=======
                  nucleus::neutron::Access access;
                  ELLE_LOG_TRACE(
                      "Put nucleus::Object MutableBlock %p"
                      " with a referenced access block",
                      this
                  ) {
                      // load the access block.
                      if (Hole::Pull(object->access(),
                                     nucleus::proton::Version::Last,
                                     access) == elle::Status::Error)
                        escape("unable to load the access block");

                      // validate the object, providing the
                      if (object->Validate(address, access) == elle::Status::Error)
                        escape("unable to validate the object");
>>>>>>> 94fc5582
                  }
                }
              else
                {
                  ELLE_TRACE(
                      "Put nucleus::Object MutableBlock %p"
                      " with a Null access block",
                      this
                  ) {
                      // validate the object.
                      if (object->Validate(
                            address,
                            nucleus::neutron::Access::Null) == elle::Status::Error)
                        throw reactor::Exception(elle::concurrency::scheduler(),
                                                 "unable to validate the object");
                  }
                }

              break;
            }
          default:
            {
              ELLE_TRACE("Put common MutableBlock %p", &block)
                {
                  // validate the block through the common interface.
                  if (block.Validate(address) == elle::Status::Error)
                    throw reactor::Exception(elle::concurrency::scheduler(),
                                             "the block seems to be invalid");
                }

              break;
            }
          case nucleus::neutron::ComponentUnknown:
            {
              throw reactor::Exception(elle::concurrency::scheduler(),
                                       elle::sprintf("unknown component '%u'", address.component));
            }
          }

        ELLE_TRACE("Store the block %p", &block)
          {
            // store the block.
            if (block.Store(Hole::Implementation->network,
                            address) == elle::Status::Error)
              throw reactor::Exception(elle::concurrency::scheduler(),
                                       "unable to store the block");
          }

        ELLE_TRACE("Block %p successfully stored", &block);
      }

      std::unique_ptr<nucleus::proton::Block>
      Machine::Get(const nucleus::proton::Address& address)
      {
        // Debug.
        if (Infinit::Configuration.hole.debug == true)
          printf("[hole] implementations::local::Get[Immutable]()\n");

        nucleus::proton::ImmutableBlock* block;
        nucleus::Nucleus::Factory.Build(address.component, block);

        // Does the block exist.
        if (block->Exist(Hole::Implementation->network, address) == elle::Status::False)
          throw reactor::Exception(elle::concurrency::scheduler(),
                                   "the block does not seem to exist");

        // Load the block.
        if (block->Load(Hole::Implementation->network,
                       address) == elle::Status::Error)
          throw reactor::Exception(elle::concurrency::scheduler(),
                                   "unable to load the block");

        // Validate the block.
        if (block->Validate(address) == elle::Status::Error)
          throw reactor::Exception(elle::concurrency::scheduler(),
                                   "the block seems to be invalid");

        return std::unique_ptr<nucleus::proton::Block>(block);
      }

      std::unique_ptr<nucleus::proton::Block>
      Machine::Get(const nucleus::proton::Address&    address,
                   const nucleus::proton::Version&    version)
      {
        // debug.
        if (Infinit::Configuration.hole.debug == true)
          printf("[hole] implementations::local::Get[Mutable]()\n");

        nucleus::proton::MutableBlock* block;
        nucleus::Nucleus::Factory.Build(address.component, block);

        // does the block exist.
        if (block->Exist(Hole::Implementation->network,
                        address, version) == elle::Status::False)
          throw reactor::Exception(elle::concurrency::scheduler(),
                                   "the block does not seem to exist");

        // load the block.
        if (block->Load(Hole::Implementation->network,
                       address, version) == elle::Status::Error)
          throw reactor::Exception(elle::concurrency::scheduler(),
                                   "unable to load the block");

        // validate the block, depending on its component.
        //
        // indeed, the Object component requires as additional block for
        // being validated.
        switch (address.component)
          {
          case nucleus::neutron::ComponentObject:
            {
              const nucleus::neutron::Object* object =
                static_cast<const nucleus::neutron::Object*>(block);
              assert(dynamic_cast<const nucleus::neutron::Object*>(block) != nullptr);

              // validate the object according to the presence of
              // a referenced access block.
              if (object->access() != nucleus::proton::Address::Null)
                {
<<<<<<< HEAD
                  // Load the access block.
                  std::unique_ptr<nucleus::proton::Block> block
                    (Hole::Pull(object->meta.access, nucleus::proton::Version::Last));
                  std::unique_ptr<nucleus::neutron::Access> access
                    (dynamic_cast<nucleus::neutron::Access*>(block.release()));
                  if (access == nullptr)
                    throw reactor::Exception(elle::concurrency::scheduler(),
                                             "expected an access block");

                  // Validate the object.
                  if (object->Validate(address, *access) == elle::Status::Error)
                    throw reactor::Exception(elle::concurrency::scheduler(),
                                             "unable to validate the object");
=======
                  nucleus::neutron::Access access;

                  // load the access block.
                  if (Hole::Pull(object->access(),
                                 nucleus::proton::Version::Last,
                                 access) == elle::Status::Error)
                    escape("unable to load the access block");

                  // validate the object, providing the
                  if (object->Validate(address, access) == elle::Status::Error)
                    escape("unable to validate the object");
>>>>>>> 94fc5582
                }
              else
                {
                  // validate the object.
                  if (object->Validate(
                        address,
                        nucleus::neutron::Access::Null) == elle::Status::Error)
                    throw reactor::Exception(elle::concurrency::scheduler(),
                                             "unable to validate the object");
                }

              break;
            }
          case nucleus::neutron::ComponentUnknown:
            {
              throw reactor::Exception(elle::concurrency::scheduler(),
                                       elle::sprintf("unknown component '%u'",
                                                     address.component));
            }
          default:
            {
              // validate the block through the common interface.
              if (block->Validate(address) == elle::Status::Error)
                throw reactor::Exception(elle::concurrency::scheduler(),
                                         "the block seems to be invalid");

              break;
            }
          }
        return std::unique_ptr<nucleus::proton::Block>(block);
      }

      void
      Machine::Kill(const nucleus::proton::Address& address)
      {
        // debug.
        if (Infinit::Configuration.hole.debug == true)
          printf("[hole] implementations::local::Kill()\n");

        // treat the request depending on the nature of the block which
        // the addres indicates.
        switch (address.family)
          {
          case nucleus::proton::FamilyContentHashBlock:
            {
              // erase the immutable block.
              if (nucleus::proton::ImmutableBlock::Erase(Hole::Implementation->network,
                           address) == elle::Status::Error)
                throw reactor::Exception(elle::concurrency::scheduler(), "unable to erase the block");
              break;
            }
          case nucleus::proton::FamilyPublicKeyBlock:
          case nucleus::proton::FamilyOwnerKeyBlock:
          case nucleus::proton::FamilyImprintBlock:
            {
              // retrieve the mutable block.
              if (nucleus::proton::MutableBlock::Erase(Hole::Implementation->network,
                           address) == elle::Status::Error)
                throw reactor::Exception(elle::concurrency::scheduler(), "unable to erase the block");

              break;
            }
          default:
            {
              throw reactor::Exception(elle::concurrency::scheduler(), "unknown block family");
            }
          }
      }

//
// ---------- dumpable --------------------------------------------------------
//

      ///
      /// this method dumps the implementation.
      ///
      elle::Status      Machine::Dump(const elle::Natural32     margin) const
      {
        elle::String    alignment(margin, ' ');

        std::cout << alignment << "[Machine]" << std::endl;

        return elle::Status::Ok;
      }

    }
  }
}<|MERGE_RESOLUTION|>--- conflicted
+++ resolved
@@ -70,7 +70,6 @@
               // a referenced access block.
               if (object->access() != nucleus::proton::Address::Null)
                 {
-<<<<<<< HEAD
                   ELLE_TRACE(
                     "Put nucleus::Object MutableBlock %p"
                     " with a referenced access block",
@@ -78,7 +77,7 @@
                     ) {
                     // Load the access block.
                     std::unique_ptr<nucleus::proton::Block> block
-                      (Hole::Pull(object->meta.access, nucleus::proton::Version::Last));
+                      (Hole::Pull(object->access(), nucleus::proton::Version::Last));
                     std::unique_ptr<nucleus::neutron::Access> access
                       (dynamic_cast<nucleus::neutron::Access*>(block.release()));
                     if (access == nullptr)
@@ -88,23 +87,6 @@
                     if (object->Validate(address, *access) == elle::Status::Error)
                       throw reactor::Exception(elle::concurrency::scheduler(),
                                                "unable to validate the object");
-=======
-                  nucleus::neutron::Access access;
-                  ELLE_LOG_TRACE(
-                      "Put nucleus::Object MutableBlock %p"
-                      " with a referenced access block",
-                      this
-                  ) {
-                      // load the access block.
-                      if (Hole::Pull(object->access(),
-                                     nucleus::proton::Version::Last,
-                                     access) == elle::Status::Error)
-                        escape("unable to load the access block");
-
-                      // validate the object, providing the
-                      if (object->Validate(address, access) == elle::Status::Error)
-                        escape("unable to validate the object");
->>>>>>> 94fc5582
                   }
                 }
               else
@@ -224,10 +206,9 @@
               // a referenced access block.
               if (object->access() != nucleus::proton::Address::Null)
                 {
-<<<<<<< HEAD
                   // Load the access block.
                   std::unique_ptr<nucleus::proton::Block> block
-                    (Hole::Pull(object->meta.access, nucleus::proton::Version::Last));
+                    (Hole::Pull(object->access(), nucleus::proton::Version::Last));
                   std::unique_ptr<nucleus::neutron::Access> access
                     (dynamic_cast<nucleus::neutron::Access*>(block.release()));
                   if (access == nullptr)
@@ -238,19 +219,6 @@
                   if (object->Validate(address, *access) == elle::Status::Error)
                     throw reactor::Exception(elle::concurrency::scheduler(),
                                              "unable to validate the object");
-=======
-                  nucleus::neutron::Access access;
-
-                  // load the access block.
-                  if (Hole::Pull(object->access(),
-                                 nucleus::proton::Version::Last,
-                                 access) == elle::Status::Error)
-                    escape("unable to load the access block");
-
-                  // validate the object, providing the
-                  if (object->Validate(address, access) == elle::Status::Error)
-                    escape("unable to validate the object");
->>>>>>> 94fc5582
                 }
               else
                 {
