--- conflicted
+++ resolved
@@ -127,62 +127,25 @@
             }
           ELLE_LOG_TRACE("%s: %s bytes available.", *this, _buffer_size);
 
-<<<<<<< HEAD
-          Packet        packet;
-          Region        frame;
-
-          // Create the frame based on the previously extracted raw.
-          if (frame.Wrap(this->_buffer, this->_buffer_size) == StatusError)
-            throw std::runtime_error("unable to wrap a frame in the raw");
-
-          // Prepare the packet based on the frame.
-          if (packet.Wrap(frame) == StatusError)
-            throw std::runtime_error("unable to prepare the packet");
-
-          // Allocate the parcel.
-          Parcel* parcel = new Parcel;
-
-          // Extract the header.
-          if (parcel->header->Extract(packet) == StatusError)
-            {
-              purge();
-              ELLE_LOG_TRACE("%s: not enough data for header, bail out.", *this);
-              return 0; // No header yet
-            }
-=======
-      elle::utility::WeakBuffer packet(this->_buffer, this->_buffer_size);
-      auto reader = packet.Reader();
-
-      // allocate the parcel.
-      auto parcel = std::unique_ptr<Parcel>(new Parcel);
-
-      // extract the header.
-      reader >> *(parcel->header);
->>>>>>> 9317ae18
+          elle::utility::WeakBuffer packet(this->_buffer, this->_buffer_size);
+          auto reader = packet.Reader();
+
+          // allocate the parcel.
+          auto parcel = std::unique_ptr<Parcel>(new Parcel);
+
+          // extract the header.
+          reader >> *(parcel->header);
 
           // XXX[Check if the size is plausible]
 
-<<<<<<< HEAD
           // Check if there is enough data available.
-          if ((packet.size - packet.offset) < parcel->header->size)
-            {
-              ELLE_LOG_TRACE("%s: not enough data for body, bail out.", *this);
+          if (reader.Stream().BytesLeft() < parcel->header->size)
+            {
+              elle::log::warn(*this, "XXX: Ignore header ??!!");
               return 0;
             }
 
-          // Extract the data.
-          if (packet.Extract(*parcel->data) == StatusError)
-            throw std::runtime_error("unable to extract the data");
-=======
-      // Check if there is enough data available.
-      if (reader.Stream().BytesLeft() < parcel->header->size)
-        {
-          elle::log::warn("XXX: Ignore header ??!!");
-          return 0;
-        }
-
-      reader >> *(parcel->data);
->>>>>>> 9317ae18
+          reader >> *(parcel->data);
 
           ::memmove(_buffer, _buffer + packet.size, _buffer_size - packet.size);
           _buffer_size -= packet.size;
@@ -237,7 +200,7 @@
                               ELLE_LOG_TRACE("%s: RPC is an error.", *this);
                               Report  report;
                               // extract the error message.
-                              if (report.Extract(*parcel->data) == StatusError)
+                              if (report.Extract(*parcel->data) == Status::Error)
                                 // FIXME
                                 //escape("unable to extract the error message");
                                 continue;
@@ -265,16 +228,16 @@
                       auto socket =
                         reinterpret_cast<reactor::network::TCPSocket*>(_socket);
                       if (h.Create(socket->Peer().address().to_string()) ==
-                          StatusError)
+                          Status::Error)
                         continue;
                       if (l.Create(
                             h,
                             static_cast<Natural16>(socket->Peer().port())) ==
-                          StatusError)
+                          Status::Error)
                         continue;
                       assert(it->second);
                       ELLE_LOG_TRACE("%s: call procedure.", *this);
-                      if (it->second(this, l, *parcel) == StatusError)
+                      if (it->second(this, l, *parcel) == Status::Error)
                         // FIXME
                         // escape("an error occured while processing the event");
                         continue;
