//
// ---------- header ----------------------------------------------------------
//
// project       infinit
//
// license       infinit
//
// author        julien quintard   [wed jun  1 10:53:21 2011]
//

//
// ---------- includes --------------------------------------------------------
//

#include <Infinit.hh>

#include <elle/Elle.hh>
#include <nucleus/Nucleus.hh>
#include <lune/Lune.hh>
#include <agent/Agent.hh>
#include <etoile/Etoile.hh>
#include <hole/Hole.hh>
#if INFINIT_UNIX
# include <pig/PIG.hh>
#endif

<<<<<<< HEAD
=======
// XXX
#include <nucleus/proton/Porcupine.hh>

#include <elle/idiom/Close.hh>
# include <exception>
#include <elle/idiom/Open.hh>


>>>>>>> 2f16c92f
//
// ---------- functions -------------------------------------------------------
//

///
/// this is the entry point of pig.
///
elle::Status		Main(elle::Natural32			argc,
			     elle::Character*			argv[])
{
  enter(instance(Infinit::Parser));

  // initialize the Elle library.
  if (elle::Elle::Initialize() == elle::StatusError)
    escape("unable to initialize Elle");

  // set up the program.
  if (elle::Program::Setup() == elle::StatusError)
    escape("unable to set up the program");

  // initialize the nucleus library.
  if (nucleus::Nucleus::Initialize() == elle::StatusError)
    escape("unable to initialize Nucleus");

  // initialize the Lune library.
  if (lune::Lune::Initialize() == elle::StatusError)
    escape("unable to initialize Lune");

  // initialize Infinit.
  if (Infinit::Initialize() == elle::StatusError)
    escape("unable to initialize Infinit");

  // initialize the Etoile library.
  if (etoile::Etoile::Initialize() == elle::StatusError)
    escape("unable to initialize Etoile");

  // allocate a new parser.
  Infinit::Parser = new elle::Parser(argc, argv);

  // specify a program description.
  if (Infinit::Parser->Description(Infinit::Copyright) == elle::StatusError)
    escape("unable to set the description");

  // register the options.
  if (Infinit::Parser->Register(
        "Help",
	'h',
	"help",
	"display the help",
	elle::Parser::KindNone) == elle::StatusError)
    escape("unable to register the option");

  // set up the agent-specific options.
  if (agent::Agent::Options() == elle::StatusError)
    escape("unable to set up the options");

  // set up the hole-specific options.
  if (hole::Hole::Options() == elle::StatusError)
    escape("unable to set up the options");

#if INFINIT_UNIX
  // set up the pig-specific options.
  if (pig::PIG::Options() == elle::StatusError)
    escape("unable to set up the options");
#endif

  // parse.
  if (Infinit::Parser->Parse() == elle::StatusError)
    escape("unable to parse the command line");

  // test the option.
  if (Infinit::Parser->Test("Help") == elle::StatusTrue)
    {
      // display the usage.
      Infinit::Parser->Usage();

      // quit.
      leave();
    }

  // initialize the Agent library.
  if (agent::Agent::Initialize() == elle::StatusError)
    escape("unable to initialize Agent");

  // initialize the Hole library.
  if (hole::Hole::Initialize() == elle::StatusError)
    escape("unable to initialize Hole");

#if INFINIT_UNIX
  // initialize PIG.
  if (pig::PIG::Initialize() == elle::StatusError)
    escape("unable to initialize PIG");
#endif

  // launch the program.
  if (elle::Program::Launch() == elle::StatusError)
    escape("an error occured while processing events");

  // delete the parser.
  delete Infinit::Parser;

  // waive.
  waive(Infinit::Parser);

#if INFINIT_UNIX
  // clean PIG.
  if (pig::PIG::Clean() == elle::StatusError)
    escape("unable to clean PIG");
#endif

  // clean Hole.
  if (hole::Hole::Clean() == elle::StatusError)
    escape("unable to clean Hole");

  // clean the Agent library.
  if (agent::Agent::Clean() == elle::StatusError)
    escape("unable to clean Agent");

  // clean the Etoile library.
  if (etoile::Etoile::Clean() == elle::StatusError)
    escape("unable to clean Etoile");

  // clean Infinit.
  if (Infinit::Clean() == elle::StatusError)
    escape("unable to clean Infinit");

  // clean Lune
  if (lune::Lune::Clean() == elle::StatusError)
    escape("unable to clean Lune");

  // clean the nucleus library.
  if (nucleus::Nucleus::Clean() == elle::StatusError)
    escape("unable to clean Nucleus");

  // clean Elle.
  if (elle::Elle::Clean() == elle::StatusError)
    escape("unable to clean Elle");

  leave();
}


static void terminate_handler()
{
  std::cerr << "uncaught excpection";
  try {
    throw;
  }
  catch (std::exception & e) {
    std::cerr << ": `" << e.what() << "'" << std::endl;
  }
  catch (...) {
    std::cerr << std::endl;
  }

  // XXX print the back trace
  _exit(1);
}

//
// ---------- main ------------------------------------------------------------
//

int			main(int				argc,
			     char*				argv[])
{
  std::set_terminate(terminate_handler);

  try
    {
      if (Main(argc, argv) == elle::StatusError)
	{
	  show();

	  return (1);
	}
    }
  catch (std::exception& e)
    {
      std::cout << "The program has been terminated following "
		<< "a fatal error (" << e.what() << ")." << std::endl;

      return (1);
    }

  return (0);
}<|MERGE_RESOLUTION|>--- conflicted
+++ resolved
@@ -24,17 +24,10 @@
 # include <pig/PIG.hh>
 #endif
 
-<<<<<<< HEAD
-=======
-// XXX
-#include <nucleus/proton/Porcupine.hh>
-
 #include <elle/idiom/Close.hh>
 # include <exception>
 #include <elle/idiom/Open.hh>
 
-
->>>>>>> 2f16c92f
 //
 // ---------- functions -------------------------------------------------------
 //
@@ -176,7 +169,7 @@
   leave();
 }
 
-
+// XXX
 static void terminate_handler()
 {
   std::cerr << "uncaught excpection";
