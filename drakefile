--- conflicted
+++ resolved
@@ -802,13 +802,8 @@
   else:
     boost_version = drake.Version(1, 60, 0)
     boost_basename = 'boost_%s' % str(boost_version).replace('.', '_')
-<<<<<<< HEAD
-    boost_tarball = \
-      drake.node('boost/%s.tar.bz2' % boost_basename)
-=======
     boost_tarball = drake.node('boost/%s.tar.bz2' % boost_basename)
     boost_prefix = drake.Path('boost')
->>>>>>> d3c77c1e
     boost_url = \
       'http://downloads.sourceforge.net/project/boost/boost/%s/%s.tar.bz2' % \
       (boost_version, boost_basename)
@@ -836,11 +831,8 @@
       patch_dir = boost_basename,
     )
     boost_bootstrap = drake.node('boost/%s/bootstrap.sh' % boost_basename)
-<<<<<<< HEAD
     boost_prefix = 'boost/%s' % boost_version
     boost_prefix_abs = drake.path_root() / drake.path_build(boost_prefix)
-=======
->>>>>>> d3c77c1e
     boost_built_libraries = [
       'atomic',
       'chrono',
