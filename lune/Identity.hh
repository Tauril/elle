--- conflicted
+++ resolved
@@ -97,21 +97,6 @@
     elle::Boolean
     exists(elle::String const& user_id);
 
-<<<<<<< HEAD
-    //
-    // attributes
-    //
-  public:
-    ELLE_ATTRIBUTE_RW(elle::String, id);
-  public: // XXX
-    elle::String                name;
-    cryptography::KeyPair       pair;
-    cryptography::Signature     signature;
-
-    cryptography::Cipher*       cipher;
-=======
->>>>>>> db30c3ed
-
     ELLE_SERIALIZE_FRIEND_FOR(Identity);
   };
 
