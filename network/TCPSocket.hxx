--- conflicted
+++ resolved
@@ -150,15 +150,9 @@
       event.Signal();
 
       // send the inputs.
-<<<<<<< HEAD
-      ELLE_LOG_TRACE("call tag %s on event %s and await tag %s",
-                     inputs.tag, event.Identifier(), outputs.tag);
-      if (this->Send(inputs, event) == Status::Error)
-=======
       ELLE_LOG_TRACE("%s: call tag %s on event %s and await tag %s",
                      *this, inputs.tag, event.Identifier(), outputs.tag);
-      if (this->Send(inputs, event) == StatusError)
->>>>>>> a47c7ed4
+      if (this->Send(inputs, event) == Status::Error)
         escape("unable to send the inputs");
 
       // wait for the reply.
