#ifndef  SURFACE_GAP_STATE_HH
# define SURFACE_GAP_STATE_HH

# include <plasma/metaclient/MetaClient.hh>

# include <string>
# include <map>

<<<<<<< HEAD
# include <plasma/metaclient/MetaClient.hh>

=======
>>>>>>> 62d179e3
namespace surface
{
  namespace gap
  {

    struct Network;
    class API;

    namespace meta = ::plasma::metaclient;

    class State
    {
    private:
      std::string                     _infinit_home;
      std::map<std::string, Network*> _networks;
      bool                            _networks_dirty;
      meta::MetaClient*               _api;
      std::string                     _updater_path;

    public:
      State(std::string const& updater_path);
      ~State();
      void update_infinit_home();
      void refresh_networks();
      std::string const& path_to_network(std::string const& path);
      void login(std::string const& email, std::string const& password);
      void register_(std::string const& fullname,
                     std::string const& email,
                     std::string const& password);

    private:
      std::string _watchdog_id() const;
      void _send_watchdog_cmd(std::string const& cmd);
      void _reload_networks();
      std::string _hash_password(std::string const& email,
                                 std::string const& password);
    };

  }
}


#endif
<|MERGE_RESOLUTION|>--- conflicted
+++ resolved
@@ -1,23 +1,17 @@
 #ifndef  SURFACE_GAP_STATE_HH
 # define SURFACE_GAP_STATE_HH
-
-# include <plasma/metaclient/MetaClient.hh>
 
 # include <string>
 # include <map>
 
-<<<<<<< HEAD
 # include <plasma/metaclient/MetaClient.hh>
 
-=======
->>>>>>> 62d179e3
 namespace surface
 {
   namespace gap
   {
 
     struct Network;
-    class API;
 
     namespace meta = ::plasma::metaclient;
 
@@ -40,6 +34,7 @@
       void register_(std::string const& fullname,
                      std::string const& email,
                      std::string const& password);
+      void create_device(std::string const& name);
 
     private:
       std::string _watchdog_id() const;
