--- conflicted
+++ resolved
@@ -22,13 +22,8 @@
     template<__ECS_ARCHIVE_TPL(Archive)>
     Status Fileable<Archive>::Load(elle::io::Path const& path)
     {
-<<<<<<< HEAD
-      ELLE_LOG_COMPONENT("elle.concept");
+      ELLE_LOG_COMPONENT("infinit.elle.concept.Fileable");
       ELLE_TRACE("Load(%s)", path.string())
-=======
-      ELLE_LOG_TRACE_COMPONENT("infinit.elle.concept.Fileable");
-      ELLE_LOG_TRACE("Load(%s)", path.string())
->>>>>>> 1b3e4c01
         {
           ELLE_TRACE("Open file %s in read mode", path.string());
           std::ifstream in(path.string(), std::ios_base::in | std::ios_base::binary);
@@ -68,13 +63,8 @@
     template<__ECS_ARCHIVE_TPL(Archive)>
     Status Fileable<Archive>::Store(elle::io::Path const& path) const
     {
-<<<<<<< HEAD
-      ELLE_LOG_COMPONENT("elle.concept");
+      ELLE_LOG_COMPONENT("infinit.elle.concept.Fileable");
       ELLE_TRACE_SCOPE("Store(%s)", path.string());
-=======
-      ELLE_LOG_TRACE_COMPONENT("infinit.elle.concept.Fileable");
-      ELLE_LOG_TRACE_SCOPE("Store(%s)", path.string());
->>>>>>> 1b3e4c01
 
       if (elle::io::File::Dig(path) == elle::Status::Error)
         escape("unable to dig the chain of directories");
@@ -113,13 +103,8 @@
     template<__ECS_ARCHIVE_TPL(Archive)>
     Status Fileable<Archive>::Erase(elle::io::Path const& path) const
     {
-<<<<<<< HEAD
-      ELLE_LOG_COMPONENT("elle.concept");
+      ELLE_LOG_COMPONENT("infinit.elle.concept.Fileable");
       ELLE_TRACE_SCOPE("Erase(%s)", path.string());
-=======
-      ELLE_LOG_TRACE_COMPONENT("infinit.elle.concept.Fileable");
-      ELLE_LOG_TRACE_SCOPE("Erase(%s)", path.string());
->>>>>>> 1b3e4c01
 
       if (elle::io::File::Erase(path) == elle::Status::Error)
         escape("unable to erase the path");
@@ -130,13 +115,8 @@
     template<__ECS_ARCHIVE_TPL(Archive)>
     Boolean Fileable<Archive>::Exists(elle::io::Path const& path) const
     {
-<<<<<<< HEAD
-      ELLE_LOG_COMPONENT("elle.concept");
+      ELLE_LOG_COMPONENT("infinit.elle.concept.Fileable");
       ELLE_TRACE_SCOPE("Exists(%s)", path.string());
-=======
-      ELLE_LOG_TRACE_COMPONENT("infinit.elle.concept.Fileable");
-      ELLE_LOG_TRACE_SCOPE("Exists(%s)", path.string());
->>>>>>> 1b3e4c01
 
       if (elle::io::File::Exist(path) == elle::Status::Error)
         escape("unable to check the path");
