<<<<<<< HEAD
=======
#include <elle/container/timeline/Bucket.hh>
#include <elle/container/timeline/Timeline.hh>
#include <elle/concurrency/Callback.hh>

>>>>>>> d96f8fb5
#include <etoile/shrub/Shrub.hh>

#include <nucleus/Nucleus.hh>
#include <lune/Lune.hh>
#include <Infinit.hh>

namespace etoile
{
  namespace shrub
  {

//
// ---------- definitions -----------------------------------------------------
//

    ///
    /// this container represents the root of the hierarchical data container.
    ///
    Riffle*                             Shrub::Riffles = NULL;

    ///
    /// this queue maintains the freshness timestamps related to the riffles.
    ///
    /// whenever the capacity is reached, this data structure is used
    /// to quickly locate the least-recently-used riffles.
    ///
    elle::container::timeline::Timeline<Riffle*>             Shrub::Queue;

<<<<<<< HEAD
=======
    ///
    /// this timer triggers the sweeper on a regular basis.
    ///
    elle::concurrency::Timer                         Shrub::Timer;

>>>>>>> d96f8fb5
//
// ---------- static methods --------------------------------------------------
//

    ///
    /// this method initializes the shrub.
    ///
    elle::Status        Shrub::Initialize()
    {
      // make sure the shrub has been activated, return otherwise.
      if (Infinit::Configuration.etoile.shrub.status == false)
        return elle::Status::Ok;

<<<<<<< HEAD
      elle::concurrency::scheduler().Every
        (&Shrub::Sweeper, "Shrub sweeper",
         boost::posix_time::milliseconds
         (Infinit::Configuration.etoile.shrub.frequency));
=======
      // create the sweeper timer.
      if (Shrub::Timer.Create(
            elle::concurrency::Timer::ModeRepetition) == elle::Status::Error)
        escape("unable to create the timer");

      // subscribe to the timer's signal.
      if (Shrub::Timer.signal.timeout.Subscribe(
            elle::concurrency::Callback<>::Infer(&Shrub::Sweeper)) == elle::Status::Error)
        escape("unable to subscribe to the signal");

      // start the timer.
      if (Shrub::Timer.Start(
            Infinit::Configuration.etoile.shrub.frequency) ==
          elle::Status::Error)
        escape("unable to start the timer");
>>>>>>> d96f8fb5

      return elle::Status::Ok;
    }

    ///
    /// this method cleans the shrub.
    ///
    elle::Status        Shrub::Clean()
    {
      // make sure the shrub has been activated, return otherwise.
      if (Infinit::Configuration.etoile.shrub.status == false)
        return elle::Status::Ok;

<<<<<<< HEAD
=======
      // stop the timer.
      if (Shrub::Timer.Stop() == elle::Status::Error)
        escape("unable to stop the timer");

>>>>>>> d96f8fb5
      // delete the shrub content, if present.
      if (Shrub::Riffles != NULL)
        {
          // flush the riffle.
          if (Shrub::Riffles->Flush() == elle::Status::Error)
            escape("unable to flush the riffles");

          // release the shrub slot.
          if (Shrub::Queue.Delete(Shrub::Riffles->timestamp,
                                  Shrub::Riffles) == elle::Status::Error)
            escape("unable to remove the riffle");

          // delete the root riffle.
          delete Shrub::Riffles;
        }

      return elle::Status::Ok;
    }

    ///
    /// this method allocates _size_ slots for the introduction of
    /// new riffles.
    ///
    elle::Status        Shrub::Allocate(const elle::Natural32   size)
    {
      elle::Natural32   i;

      // release as many riffle as requested and possible.
      //
      // note that the _size_ may be larger than the shrub's actual
      // capacity. indeed, a path composed of thousands of components
      // would not fit in a shrub with a capacity of a hundred entries.
      //
      // therefore, the loop is run a limited number of time but stopped
      // as soon as the number of available slots is reached.
      for (i = 0; i < size; i++)
        {
          elle::container::timeline::Bucket<Riffle*>*        bucket;
          Riffle*                       riffle;

          // stop if there are enough available slots to proceed.
          if ((Infinit::Configuration.etoile.shrub.capacity -
               Shrub::Queue.container.size()) >= size)
            break;

          // stop if the shrub is empty.
          if (Shrub::Queue.container.empty() == true)
            break;

          // retrieve the least-recently-used bucket of riffles.
          bucket = Shrub::Queue.container.begin()->second;

          // retrieve the first bucket's riffle.
          //
          // note that here we do not go through the bucket's riffles because
          // the destruction of one may actually imply the destruction of
          // many others, i.e its children, and therefore perhaps remove
          // the bucket.
          riffle = bucket->container.front();

          // depending on the riffle's parent.
          if (riffle->parent != NULL)
            {
              // destroy the entry in the parent riffle.
              if (riffle->parent->Destroy(riffle->slab) == elle::Status::Error)
                escape("unable to destroy the riffle");
            }
          else
            {
              //
              // otherwise, the root riffle needs to be released.
              //
              // note that the loop will be exited right after that
              // since the shrub will be empty.
              //

              // flush the riffle.
              if (Shrub::Riffles->Flush() == elle::Status::Error)
                escape("unable to flush the riffles");

              // release the shrub slot.
              if (Shrub::Queue.Delete(Shrub::Riffles->timestamp,
                                      Shrub::Riffles) == elle::Status::Error)
                escape("unable to remove the riffle");

              // delete the root riffle.
              delete Shrub::Riffles;

              // reset the pointer.
              Shrub::Riffles = NULL;
            }
        }

      return elle::Status::Ok;
    }

    ///
    /// this method takes a path in the form of a route and updates
    /// the venue as much as possible through the shrub.
    ///
    elle::Status        Shrub::Resolve(const path::Route&       route,
                                       path::Venue&             venue)
    {
      Riffle*                   riffle;
      path::Route::Scoutor      scoutor;
      elle::Duration            lifespan(
        elle::Duration::UnitSeconds,
        Infinit::Configuration.etoile.shrub.lifespan);
      elle::utility::Time                current;
      elle::utility::Time                threshold;

      // make sure the shrub has been activated, return otherwise.
      if (Infinit::Configuration.etoile.shrub.status == false)
        return elle::Status::Ok;

      // make sure this root riffle is present.
      if (Shrub::Riffles == NULL)
        return elle::Status::Ok;

      // resolve the root directory by recording its location.
      if (venue.Record(Shrub::Riffles->location) == elle::Status::Error)
        escape("unable to record the location");

      // retrieve the current timestamp.
      if (current.Current() == elle::Status::Error)
        escape("unable to retrieve the current time");

      // substract the lifespan to the current time rather than adding it
      // to the timestamp of every riffle.
      threshold = current - lifespan;

      // for every element of the route.
      for (riffle = Shrub::Riffles,
             scoutor = route.elements.begin() + 1;
           scoutor != route.elements.end();
           scoutor++)
        {
          // check whether the riffle has expired.
          if (riffle->timestamp < threshold)
            {
              // depending on the riffle's parent.
              if (riffle->parent != NULL)
                {
                  // destroy this riffle.
                  if (riffle->parent->Destroy(riffle->slab) ==
                      elle::Status::Error)
                    escape("unable to destroy the riffle");
                }
              else
                {
                  //
                  // otherwise, the root riffle needs to be released.
                  //

                  // flush the riffle.
                  if (Shrub::Riffles->Flush() == elle::Status::Error)
                    escape("unable to flush the riffles");

                  // release the shrub slot.
                  if (Shrub::Queue.Delete(Shrub::Riffles->timestamp,
                                          Shrub::Riffles) == elle::Status::Error)
                    escape("unable to remove the riffle");

                  // delete the root riffle.
                  delete Shrub::Riffles;

                  // reset the pointer.
                  Shrub::Riffles = NULL;
                }

              break;
            }

          //
          // the riffle has not expired. thus try to resolve within it.
          //

          // try to resolve within this riffle.
          if (riffle->Resolve(*scoutor, riffle) == elle::Status::Error)
            escape("unable to resolve the route");

          // check the pointer.
          if (riffle == NULL)
            break;

          // add the location to the venue.
          if (venue.Record(riffle->location) == elle::Status::Error)
            escape("unable to record the location");
        }

      return elle::Status::Ok;
    }

    ///
    /// this method updates the shrub with a route/venue tuple.
    ///
    elle::Status        Shrub::Update(const path::Route&        route,
                                      const path::Venue&        venue)
    {
      path::Route::Scoutor      r;
      path::Venue::Scoutor      v;

      // make sure the shrub has been activated, return otherwise.
      if (Infinit::Configuration.etoile.shrub.status == false)
        return elle::Status::Ok;

      //
      // first, try to resolve the given route in order to know how
      // many slabs are unresolved and will thus be added to the shrub.
      //
      {
        path::Venue             _venue;

        // resolve the route.
        if (Shrub::Resolve(route, _venue) == elle::Status::Error)
          escape("unable to resolve the route");

        // requests the allocation of enough slots for those elements.
        if (Shrub::Allocate(_venue.elements.size()) == elle::Status::Error)
          escape("unable to allocate the required slots");
      }

      // make sure the root riffle is present, if not create it.
      if (Shrub::Riffles == NULL)
        {
          // allocate a new root riffle.
          std::unique_ptr<Riffle> riffle(new Riffle);

          // create the riffle.
          if (riffle->Create(route.elements[0],
                             venue.elements[0]) == elle::Status::Error)
            escape("unable to create the riffle");

          // add the riffle to the queue.
          if (Shrub::Queue.Insert(riffle->timestamp,
                                  riffle.get()) == elle::Status::Error)
            escape("unable to add the riffle");

          // set the root riffle.
          Shrub::Riffles = riffle.release();
        }
      else
        {
          // update the root riffle's location.
          Shrub::Riffles->location = venue.elements[0];
        }

      // for every element of the route/venue.
      Riffle* riffle;
      for (riffle = Shrub::Riffles,
             r = route.elements.begin() + 1, v = venue.elements.begin() + 1;
           (r != route.elements.end()) && (v != venue.elements.end());
           r++, v++)
        {
          // update the riffle with the new location.
          if (riffle->Update(*r, *v) == elle::Status::Error)
            escape("unable to update the riffle");

          // try to resolve within this riffle.
          //
          // note that the previous update may have led to no change
          // so that resolving the slab fails.
          if (riffle->Resolve(*r, riffle) == elle::Status::Error)
            escape("unable to resolve the route");

          // check the pointer.
          if (riffle == NULL)
            break;
        }

      return elle::Status::Ok;
    }

    ///
    /// this method takes a route and removes it from the shrub.
    ///
    elle::Status        Shrub::Evict(const path::Route&         route)
    {
      Riffle*                   riffle;
      path::Route::Scoutor      scoutor;

      // make sure the shrub has been activated, return otherwise.
      if (Infinit::Configuration.etoile.shrub.status == false)
        return elle::Status::Ok;

      // make sure the root riffle is present.
      if (Shrub::Riffles == NULL)
        return elle::Status::Ok;

      // for every element of the route/venue.
      for (riffle = Shrub::Riffles,
             scoutor = route.elements.begin() + 1;
           scoutor < route.elements.end();
           scoutor++)
        {
          // try to resolve within this riffle.
          //
          // if this process fails, it would mean that the given route
          // is not held in the shrub.
          if (riffle->Resolve(*scoutor, riffle) == elle::Status::Error)
            escape("unable to resolve the route");

          // check the pointer.
          if (riffle == NULL)
            return elle::Status::Ok;
        }

      //
      // at this point, _riffle_ points to the riffle associated with the
      // given route.
      //

      // destroy the riffle by removing it from its parent. should this parent
      // not exist---i.e for the root riffle---reset the root pointer.
      if (riffle->parent != NULL)
        {
          // destroy the entry in the parent riffle.
          if (riffle->parent->Destroy(riffle->slab) == elle::Status::Error)
            escape("unable to destroy the riffle's entry");
        }
      else
        {
          //
          // otherwise, the route references the root riffle.
          //

          // flush the riffle.
          if (Shrub::Riffles->Flush() == elle::Status::Error)
            escape("unable to flush the riffles");

          // release the shrub slot.
          if (Shrub::Queue.Delete(Shrub::Riffles->timestamp,
                                  Shrub::Riffles) == elle::Status::Error)
            escape("unable to remove the riffle");

          // delete the root riffle.
          delete Shrub::Riffles;

          // reset the pointer.
          Shrub::Riffles = NULL;
        }

      return elle::Status::Ok;
    }

    ///
    /// this method dumps the whole shrub.
    ///
    elle::Status        Shrub::Show(const elle::Natural32       margin)
    {
      elle::String      alignment(margin, ' ');

      std::cout << alignment << "[Shrub]" << std::endl;

      // make sure this root riffle is present.
      if (Shrub::Riffles != NULL)
        {
          std::cout << alignment << elle::Dumpable::Shift
                    << "[Riffles]" << std::endl;

          // just initiate a recursive dump, starting with the root riffle.
          if (Shrub::Riffles->Dump(margin + 4) == elle::Status::Error)
            escape("unable to dump the shrub's riffles");
        }

      // dump the queue.
      if (Shrub::Queue.Dump(margin + 4) == elle::Status::Error)
        escape("unable to dump the queue");

      return elle::Status::Ok;
    }

//
// ---------- static callbacks ------------------------------------------------
//

    ///
    /// this callback is triggered on a periodic basis in order to evict
    /// the expired riffle.
    ///
    /// note that most riffles are removed during the resolving process
    /// when detecting they have expired. however, riffles being never
    /// accessed must be removed by using the sweeper.
    ///
    elle::Status        Shrub::Sweeper()
    {
      elle::Duration    lifespan(elle::Duration::UnitSeconds,
                                 Infinit::Configuration.etoile.shrub.lifespan);
      elle::utility::Time        current;
      elle::utility::Time        threshold;

      // debug.
      if (Infinit::Configuration.etoile.debug == true)
        printf("[etoile] shrub::Shrub::Sweeper()\n");

      // retrieve the current timestamp.
      if (current.Current() == elle::Status::Error)
        escape("unable to retrieve the current time");

      // substract the lifespan to the current time rather than adding it
      // to the timestamp of every riffle.
      threshold = current - lifespan;

      // go through the queue as long as the riffles have expired i.e
      // their update timestamp has reached the threshold.
      while (Shrub::Queue.container.empty() == false)
        {
          elle::container::timeline::Bucket<Riffle*>*        bucket;
          Riffle*                       riffle;

          // retrieve the least-recently-used bucket.
          bucket = Shrub::Queue.container.begin()->second;

          // retrieve the first bucket's riffle.
          //
          // note that here we do not go through the bucket's riffles because
          // the destruction of one may actually imply the destruction of
          // many others, i.e its children, and therefore perhaps remove
          // the bucket.
          riffle = bucket->container.front();

          // if the riffle has not expired, exit the loop since all the
          // following riffles are fresher.
          if (riffle->timestamp >= threshold)
            break;

          // depending on the riffle's parent.
          if (riffle->parent != NULL)
            {
              // destroy this riffle.
              if (riffle->parent->Destroy(riffle->slab) == elle::Status::Error)
                escape("unable to destroy the riffle");
            }
          else
            {
              //
              // otherwise, the root riffle needs to be released.
              //

              // flush the riffle.
              if (Shrub::Riffles->Flush() == elle::Status::Error)
                escape("unable to flush the riffles");

              // release the shrub slot.
              if (Shrub::Queue.Delete(Shrub::Riffles->timestamp,
                                      Shrub::Riffles) == elle::Status::Error)
                escape("unable to remove the riffle");

              // delete the root riffle.
              delete Shrub::Riffles;

              // reset the pointer.
              Shrub::Riffles = NULL;
            }
        }

      return elle::Status::Ok;
    }

  }
}<|MERGE_RESOLUTION|>--- conflicted
+++ resolved
@@ -1,10 +1,7 @@
-<<<<<<< HEAD
-=======
 #include <elle/container/timeline/Bucket.hh>
 #include <elle/container/timeline/Timeline.hh>
 #include <elle/concurrency/Callback.hh>
 
->>>>>>> d96f8fb5
 #include <etoile/shrub/Shrub.hh>
 
 #include <nucleus/Nucleus.hh>
@@ -33,14 +30,6 @@
     ///
     elle::container::timeline::Timeline<Riffle*>             Shrub::Queue;
 
-<<<<<<< HEAD
-=======
-    ///
-    /// this timer triggers the sweeper on a regular basis.
-    ///
-    elle::concurrency::Timer                         Shrub::Timer;
-
->>>>>>> d96f8fb5
 //
 // ---------- static methods --------------------------------------------------
 //
@@ -54,28 +43,10 @@
       if (Infinit::Configuration.etoile.shrub.status == false)
         return elle::Status::Ok;
 
-<<<<<<< HEAD
       elle::concurrency::scheduler().Every
         (&Shrub::Sweeper, "Shrub sweeper",
          boost::posix_time::milliseconds
          (Infinit::Configuration.etoile.shrub.frequency));
-=======
-      // create the sweeper timer.
-      if (Shrub::Timer.Create(
-            elle::concurrency::Timer::ModeRepetition) == elle::Status::Error)
-        escape("unable to create the timer");
-
-      // subscribe to the timer's signal.
-      if (Shrub::Timer.signal.timeout.Subscribe(
-            elle::concurrency::Callback<>::Infer(&Shrub::Sweeper)) == elle::Status::Error)
-        escape("unable to subscribe to the signal");
-
-      // start the timer.
-      if (Shrub::Timer.Start(
-            Infinit::Configuration.etoile.shrub.frequency) ==
-          elle::Status::Error)
-        escape("unable to start the timer");
->>>>>>> d96f8fb5
 
       return elle::Status::Ok;
     }
@@ -89,13 +60,6 @@
       if (Infinit::Configuration.etoile.shrub.status == false)
         return elle::Status::Ok;
 
-<<<<<<< HEAD
-=======
-      // stop the timer.
-      if (Shrub::Timer.Stop() == elle::Status::Error)
-        escape("unable to stop the timer");
-
->>>>>>> d96f8fb5
       // delete the shrub content, if present.
       if (Shrub::Riffles != NULL)
         {
