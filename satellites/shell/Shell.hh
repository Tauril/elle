--- conflicted
+++ resolved
@@ -1,13 +1,8 @@
 #ifndef SHELL_SHELL_HH
 # define SHELL_SHELL_HH
 
-<<<<<<< HEAD
-# include <elle/Elle.hh>
+# include <elle/types.hh>
 # include <nucleus/Nucleus.hh>
-=======
-#include <elle/types.hh>
-#include <nucleus/Nucleus.hh>
->>>>>>> d96f8fb5
 
 # include <elle/idiom/Close.hh>
 #  include <readline/readline.h>
