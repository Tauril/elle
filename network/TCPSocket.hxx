--- conflicted
+++ resolved
@@ -93,13 +93,8 @@
       std::shared_ptr<Parcel> parcel;
 
       // block the current fiber until the given event is received.
-<<<<<<< HEAD
-      if (Fiber::Wait(event, parcel) == Status::Error)
-        escape("an error occured while waiting for a specific event");
-=======
       scheduler().current()->wait(event.Signal());
       parcel = event.Signal().Value();
->>>>>>> 7d708545
 
       assert(parcel.get() != nullptr && "The event should have filled the parcel");
 
@@ -169,13 +164,8 @@
       if (this->Receive(event, outputs) == Status::Error)
         escape("unable to receive the outputs");
 
-<<<<<<< HEAD
+      event.Cleanup();
       return Status::Ok;
-=======
-      event.Cleanup();
-
-      return StatusOk;
->>>>>>> 7d708545
     }
 
     ///
@@ -188,14 +178,7 @@
     {
       // retrieve the current session, if necessary.
       if (session == NULL)
-<<<<<<< HEAD
-        {
-          if (Session::Instance(session) == Status::Error)
-            escape("unable to retrieve the session instance");
-        }
-=======
         session = elle::network::Session::session.Get();
->>>>>>> 7d708545
 
       // send a message as a response by using the event of
       // the received message i.e the current session.
