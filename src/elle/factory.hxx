<<<<<<< HEAD
#ifndef ELLE_FACTORY_HXX
# define ELLE_FACTORY_HXX

=======
>>>>>>> bf35fbbc
namespace elle
{
  template <typename T>
  int
  Factory<T>::register_(std::string const& name, Builder builder)
  {
    Factory<T>::_items().insert(std::make_pair(name, builder));
    return 0;
  }

  template <typename T>
  std::unique_ptr<T>
  Factory<T>::instantiate(std::string const& name, Arguments const& args)
  {
    auto it = Factory<T>::_items().find(name);
    if (it == Factory<T>::_items().end())
      throw KeyError(name);
    return it->second(args);
  }

<<<<<<< HEAD
  template<typename T>
  typename Factory<T>::Items&
  Factory<T>::_items()
=======
  template <typename T>
  typename Factory<T>::Items& Factory<T>::_items()
>>>>>>> bf35fbbc
  {
    static Items items;
    return items;
  }
}<|MERGE_RESOLUTION|>--- conflicted
+++ resolved
@@ -1,9 +1,5 @@
-<<<<<<< HEAD
-#ifndef ELLE_FACTORY_HXX
-# define ELLE_FACTORY_HXX
+#pragma once
 
-=======
->>>>>>> bf35fbbc
 namespace elle
 {
   template <typename T>
@@ -24,14 +20,9 @@
     return it->second(args);
   }
 
-<<<<<<< HEAD
-  template<typename T>
+  template <typename T>
   typename Factory<T>::Items&
   Factory<T>::_items()
-=======
-  template <typename T>
-  typename Factory<T>::Items& Factory<T>::_items()
->>>>>>> bf35fbbc
   {
     static Items items;
     return items;
