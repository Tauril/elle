--- conflicted
+++ resolved
@@ -246,23 +246,13 @@
                       // FIXME
                       auto socket =
                         reinterpret_cast<reactor::network::TCPSocket*>(_socket);
-<<<<<<< HEAD
-                      if (h.Create(socket->Peer().address().to_string()) ==
+                      if (h.Create(socket->peer().address().to_string()) ==
                           Status::Error)
                         continue;
                       if (l.Create(
                             h,
-                            static_cast<Natural16>(socket->Peer().port())) ==
+                            static_cast<Natural16>(socket->peer().port())) ==
                           Status::Error)
-=======
-                      if (h.Create(socket->peer().address().to_string()) ==
-                          StatusError)
-                        continue;
-                      if (l.Create(
-                            h,
-                            static_cast<Natural16>(socket->peer().port())) ==
-                          StatusError)
->>>>>>> f3dc1a8e
                         continue;
                       assert(it->second);
                       ELLE_LOG_TRACE("%s: call procedure.", *this);
