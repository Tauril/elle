<<<<<<< HEAD
#include <Infinit.hh>
=======

#include <elle/cryptography/Random.hh>

#include <etoile/Etoile.hh>
>>>>>>> d96f8fb5
#include <agent/Agent.hh>
#include <etoile/Etoile.hh>
#include <hole/Hole.hh>

using namespace etoile;

//
// ---------- definitions -----------------------------------------------------
//

///
/// this value defines the component's name.
///
const elle::Character         Component[] = "etoile";

///
/// this variable contains the phrase associated with the Infinit's
/// current instance.
///
lune::Phrase Etoile::Phrase;

//
// ---------- methods ---------------------------------------------------------
//

///
/// this method initializes Etoile.
///
elle::Status          Etoile::Initialize()
{
  //
  // initialize the components.
  //
  {
    if (path::Path::Initialize() == elle::Status::Error)
      escape("unable to initialize the path");

<<<<<<< HEAD
    if (gear::Gear::Initialize() == elle::StatusError)
=======
    if (depot::Depot::Initialize() == elle::Status::Error)
      escape("unable to initialize the depot");

    if (gear::Gear::Initialize() == elle::Status::Error)
>>>>>>> d96f8fb5
      escape("unable to initialize the gear");

    if (shrub::Shrub::Initialize() == elle::Status::Error)
      escape("unable to initialize the shrub");

<<<<<<< HEAD
    // XXX
    // if (portal::Portal::Initialize() == elle::StatusError)
    //   escape("unable to initialize the portal");
=======
    if (portal::Portal::Initialize() == elle::Status::Error)
      escape("unable to initialize the portal");
>>>>>>> d96f8fb5
  }

  //
  // generate a phrase randomly which will be used by applications to
  // connect to Etoile and trigger specific actions.
  //
  // generate a random string, create a phrase with it along with
  // the socket used by portal so that applications have everything
  // to connect to and authenticate to portal.
  if (!Infinit::Network.empty())
    {
      elle::String string;

      if (elle::cryptography::Random::Generate(string) == elle::Status::Error)
        escape("unable to generate a random string");

<<<<<<< HEAD
    // if (Etoile::Phrase.Create(string,
    //                           portal::Portal::Line) == elle::StatusError)
    //   escape("unable to create the phrase");
=======
      if (Etoile::Phrase.Create(string,
                                portal::Portal::Line) == elle::Status::Error)
        escape("unable to create the phrase");
>>>>>>> d96f8fb5

      if (Etoile::Phrase.Store(Infinit::Network) == elle::Status::Error)
        escape("unable to store the phrase");
    }

  return elle::Status::Ok;
}

///
/// this method cleans Etoile.
///
elle::Status          Etoile::Clean()
{
  //
  // delete the phrase.
  //
  if (!Infinit::Network.empty() &&
      Etoile::Phrase.Erase(Infinit::Network) == elle::Status::Error)
      escape("unable to erase the phrase");

  //
  // clean the components.
  //
  {
<<<<<<< HEAD
    // XXX
    // if (portal::Portal::Clean() == elle::StatusError)
    //   escape("unable to clean the portal");
=======
    if (portal::Portal::Clean() == elle::Status::Error)
      escape("unable to clean the portal");
>>>>>>> d96f8fb5

    if (shrub::Shrub::Clean() == elle::Status::Error)
      escape("unable to clean the shrub");

    if (gear::Gear::Clean() == elle::Status::Error)
      escape("unable to clean the gear");

<<<<<<< HEAD
    if (path::Path::Clean() == elle::StatusError)
=======
    if (depot::Depot::Clean() == elle::Status::Error)
      escape("unable to clean the depot");

    if (path::Path::Clean() == elle::Status::Error)
>>>>>>> d96f8fb5
      escape("unable to clean the path");
  }

  return elle::Status::Ok;
}<|MERGE_RESOLUTION|>--- conflicted
+++ resolved
@@ -1,11 +1,8 @@
-<<<<<<< HEAD
 #include <Infinit.hh>
-=======
 
 #include <elle/cryptography/Random.hh>
 
 #include <etoile/Etoile.hh>
->>>>>>> d96f8fb5
 #include <agent/Agent.hh>
 #include <etoile/Etoile.hh>
 #include <hole/Hole.hh>
@@ -43,27 +40,15 @@
     if (path::Path::Initialize() == elle::Status::Error)
       escape("unable to initialize the path");
 
-<<<<<<< HEAD
     if (gear::Gear::Initialize() == elle::StatusError)
-=======
-    if (depot::Depot::Initialize() == elle::Status::Error)
-      escape("unable to initialize the depot");
-
-    if (gear::Gear::Initialize() == elle::Status::Error)
->>>>>>> d96f8fb5
       escape("unable to initialize the gear");
 
     if (shrub::Shrub::Initialize() == elle::Status::Error)
       escape("unable to initialize the shrub");
 
-<<<<<<< HEAD
     // XXX
     // if (portal::Portal::Initialize() == elle::StatusError)
     //   escape("unable to initialize the portal");
-=======
-    if (portal::Portal::Initialize() == elle::Status::Error)
-      escape("unable to initialize the portal");
->>>>>>> d96f8fb5
   }
 
   //
@@ -80,15 +65,9 @@
       if (elle::cryptography::Random::Generate(string) == elle::Status::Error)
         escape("unable to generate a random string");
 
-<<<<<<< HEAD
     // if (Etoile::Phrase.Create(string,
     //                           portal::Portal::Line) == elle::StatusError)
     //   escape("unable to create the phrase");
-=======
-      if (Etoile::Phrase.Create(string,
-                                portal::Portal::Line) == elle::Status::Error)
-        escape("unable to create the phrase");
->>>>>>> d96f8fb5
 
       if (Etoile::Phrase.Store(Infinit::Network) == elle::Status::Error)
         escape("unable to store the phrase");
@@ -113,14 +92,9 @@
   // clean the components.
   //
   {
-<<<<<<< HEAD
     // XXX
     // if (portal::Portal::Clean() == elle::StatusError)
     //   escape("unable to clean the portal");
-=======
-    if (portal::Portal::Clean() == elle::Status::Error)
-      escape("unable to clean the portal");
->>>>>>> d96f8fb5
 
     if (shrub::Shrub::Clean() == elle::Status::Error)
       escape("unable to clean the shrub");
@@ -128,14 +102,7 @@
     if (gear::Gear::Clean() == elle::Status::Error)
       escape("unable to clean the gear");
 
-<<<<<<< HEAD
     if (path::Path::Clean() == elle::StatusError)
-=======
-    if (depot::Depot::Clean() == elle::Status::Error)
-      escape("unable to clean the depot");
-
-    if (path::Path::Clean() == elle::Status::Error)
->>>>>>> d96f8fb5
       escape("unable to clean the path");
   }
 
