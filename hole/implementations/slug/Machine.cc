#include <hole/Hole.hh>
#include <hole/Holeable.hh>
#include <hole/implementations/slug/Host.hh>
#include <hole/implementations/slug/Machine.hh>
#include <hole/implementations/slug/Manifest.hh>

#include <reactor/network/exception.hh>
#include <reactor/network/tcp-server.hh>

#include <agent/Agent.hh>

#include <lune/Passport.hh>

#include <nucleus/proton/Address.hh>
#include <nucleus/proton/Block.hh>
#include <nucleus/proton/Version.hh>
#include <nucleus/proton/ImmutableBlock.hh>
#include <nucleus/proton/MutableBlock.hh>
#include <nucleus/neutron/Object.hh>
#include <nucleus/neutron/Access.hh>
#include <nucleus/Derivable.hh>

#include <elle/cast.hh>
#include <elle/network/Network.hh>
#include <elle/network/Inputs.hh>
#include <elle/network/Outputs.hh>
#include <elle/standalone/Report.hh>
#include <elle/standalone/Morgue.hh>
#include <elle/network/TCPSocket.hh>

#include <Infinit.hh>

#include <plasma/meta/Client.hh>

#include <common/common.hh>

#include <elle/log.hh>

<<<<<<< HEAD
ELLE_LOG_COMPONENT("infinit.hole.slug.Machine");
=======
ELLE_LOG_TRACE_COMPONENT("infinit.hole.implementations.slug.Machine");
>>>>>>> 94fc5582

namespace hole
{
  namespace implementations
  {
    namespace slug
    {
      /*-------------.
      | Construction |
      `-------------*/

      void
      Machine::_connect(elle::network::Locus const& locus)
      {
        std::string hostname;
        locus.host.Convert(hostname);
        std::unique_ptr<reactor::network::Socket> socket(
          new reactor::network::TCPSocket(elle::concurrency::scheduler(),
                                          hostname, locus.port));
        _connect(std::move(socket), locus, true);
      }

      void
      Machine::_connect(std::unique_ptr<reactor::network::Socket> socket,
                        elle::network::Locus const& locus, bool opener)
      {
        std::unique_ptr<Host> host(new Host(*this, locus,
                                            std::move(socket), opener));
        auto loci = host->authenticate(Hole::Passport);
        if (this->_state == State::detached)
          {
            this->_state = State::attached;
            Hole::ready();
          }
        for (auto locus: loci)
          if (_hosts.find(locus) == _hosts.end())
            _connect(locus);
        ELLE_LOG("%s: add host: %s", *this, *host);
        _hosts[locus] = host.release();
      }

      void
      Machine::_remove(Host* host)
      {
        elle::network::Locus locus(host->locus());
        assert(this->_hosts.find(locus) != this->_hosts.end());
        ELLE_LOG("%s: remove host: %s", *this, *host);
        this->_hosts.erase(locus);
        delete host;
      }

      Machine::Machine()
        : _state(State::detached)
        , _port(0)
        , _server(new reactor::network::TCPServer
                  (elle::concurrency::scheduler()))
      {
        elle::network::Locus     locus;
        ELLE_TRACE_SCOPE("launch");

        // Connect to hosts from the descriptor.
        {
          std::istringstream    stream;
          this->_port = Infinit::Configuration["hole"].Get("slug.port", 0);

          // FIXME: try these in parallel
          for (elle::network::Locus& locus: Hole::Set.loci)
            try
              {
                ELLE_TRACE("try connecting to %s", locus)
                  _connect(locus);
              }
            catch (reactor::network::Exception& err)
              {
                ELLE_TRACE("ignore host %s: %s", locus, err.what());
                continue;
              }
        }

        // If the machine has been neither connected nor authenticated
        // to existing nodes...
        if (this->_state == State::detached)
          {
            // Then, suppose that the current machine as the only one
            // in the network.  Thus, it can be implicitly considered
            // as authenticated in a network composed of itself alone.
            this->_state = State::attached;

            // Set the hole as ready to receive requests.
            Hole::ready();
          }

        // Finally, listen for incoming connections.
        {
          elle::network::Locus locus;
          elle::network::Host host(elle::network::Host::TypeAny);
          try
            {
              _server->listen(this->_port);
              // In case we asked for a random port to be picked up
              // (by using 0), retrieve the actual listening port.
              this->_port = _server->local_endpoint().port();
              {
                // XXX should be done with a signal
                plasma::meta::Client client("127.0.0.1", 23456);
                lune::Passport passport;
                if (passport.Load() != elle::Status::Ok)
                  throw reactor::Exception(elle::concurrency::scheduler(),
                                           "Cannot load passport");
                try
                  {
                    client.token(agent::Agent::meta_token);
                    client.update_device(passport.id, nullptr, nullptr, this->_port);
                  }
                catch (std::exception const& err)
                  {
                    ELLE_TRACE("Cannot update device port: %s",
                                   err.what()); // XXX[to improve]
                  }
              }
              new reactor::Thread(elle::concurrency::scheduler(),
                                  "Slug accept",
                                  boost::bind(&Machine::_accept, this),
                                  true);
            }
          catch (reactor::Exception& e)
            {
              ELLE_ERR("unable to accept incoming connections: %s", e.what());
              // FIXME: what do ? For now, just go on without
              // listening. Useful when testing with several clients
              // on the same machine.
            }
        }
      }

      Machine::~Machine()
      {}

      /*------.
      | Hosts |
      `------*/

      std::vector<elle::network::Locus>
      Machine::loci()
      {
        std::vector<elle::network::Locus> res;
        for (auto host: _hosts)
          res.push_back(host.first);
        return std::move(res);
      }

      std::vector<Host*>
      Machine::hosts()
      {
        std::vector<Host*> res;
        for (auto host: _hosts)
          res.push_back(host.second);
        return std::move(res);
      }

      /*-------.
      | Server |
      `-------*/

      elle::network::Port
      Machine::port() const
      {
        return this->_port;
      }

      void
      Machine::_accept()
      {
        while (true)
          {
            std::unique_ptr<reactor::network::TCPSocket> socket(_server->accept());

            ELLE_TRACE_SCOPE("accept connection from %s", socket->peer());

<<<<<<< HEAD
            // Depending on the machine's state.
            switch (this->_state)
=======
          ELLE_LOG_TRACE("listening on port %s", this->port);

          {
            // XXX should be done with a signal
            plasma::meta::Client client{
                common::meta::host(),
                common::meta::port(),
            };
            lune::Passport passport;
            if (passport.Load() != elle::Status::Ok)
              escape("Cannot load passport");
            try
              {
                client.token(agent::Agent::meta_token);
                client.update_device(passport.id, nullptr, nullptr, port);
              }
            catch (std::exception const& err)
>>>>>>> 94fc5582
              {
                case State::attached:
                {
                  // FIXME: handling via loci is very wrong. IPs are
                  // not uniques, and this reconstruction is lame and
                  // non-injective.
                  elle::network::Locus locus(
                    socket->peer().address().to_string(),
                    socket->peer().port());
                  _connect(std::move(socket), locus, false);
                  break;
                }
                default:
                {
                  // FIXME: Why not listening only when we're attached ?
                  ELLE_TRACE("not attached, ignore %s", socket->peer());
                  break;
                }
              }
          }
      }

      /*----.
      | API |
      `----*/

      void
      Machine::Put(const nucleus::proton::Address&    address,
                   const nucleus::proton::ImmutableBlock& block)
      {
        ELLE_TRACE("Put[Immutable]");

        // depending on the machine's state.
        switch (this->_state)
          {
            case State::attached:
            {
              // In this case, the current machine is connected and
              // has been authenticated as a valid node of the
              // network.  Therefore, the operation is carried out
              // both locally but also sent to every node in the
              // network.

              // Store the block locally.
              {
                if (block.Exist(Hole::Implementation->network,
                                address) == elle::Status::True)
                  throw reactor::Exception(elle::concurrency::scheduler(),
                                           "this immutable block seems to already exist");

                if (block.Validate(address) == elle::Status::Error)
                  throw reactor::Exception(elle::concurrency::scheduler(),
                                           "unable to validate the block");

                if (block.Store(Hole::Implementation->network,
                                address) == elle::Status::Error)
                  throw reactor::Exception(elle::concurrency::scheduler(),
                                           "unable to store the block");
              }
              // Publish it onto the network.
              {
                for (auto neighbour: _hosts)
                  {
                    Host* host = neighbour.second;
                    host->push(address, block);
                    // Ignore the error messages and continue with the
                    // next neighbour.
                    purge();
                  }
              }

              break;
            }
          default:
            {
              throw reactor::Exception
                (elle::concurrency::scheduler(),
                 elle::sprintf("the machine's state '%u' does not allow one to request "
                               "operations on the storage layer",
                               this->_state));
            }
          }
      }

      void
      Machine::Put(const nucleus::proton::Address&    address,
                   const nucleus::proton::MutableBlock& block)
      {
        ELLE_TRACE("Put[Mutable]");

        // depending on the machine's state.
        switch (this->_state)
          {
            case State::attached:
            {
              //
              // in this case, the current machine is connected and has
              // been authenticated as a valid node of the network.
              //
              // therefore, the operation is carried out both locally but
              // also sent to every node in the network.
              //

              //
              // first, store the block locally.
              //
              {
                // validate the block, depending on its component.
                //
                // indeed, the Object component requires as additional
                // block for being validated.
                switch (address.component)
                  {
                  case nucleus::neutron::ComponentObject:
                    {
                      const nucleus::neutron::Object* object =
                        static_cast<const nucleus::neutron::Object*>(&block);
                      assert(dynamic_cast<const nucleus::neutron::Object*>(
                               &block) != nullptr);

                      // validate the object according to the presence of
                      // a referenced access block.
                      if (object->access() != nucleus::proton::Address::Null)
                        {
<<<<<<< HEAD
                          // Load the access block.
                          std::unique_ptr<nucleus::proton::Block> block
                            (Hole::Pull(object->meta.access, nucleus::proton::Version::Last));
                          std::unique_ptr<nucleus::neutron::Access> access
                            (dynamic_cast<nucleus::neutron::Access*>(block.release()));
                          if (access == nullptr)
                            throw reactor::Exception(elle::concurrency::scheduler(),
                                                     "expected an access block");
=======
                          nucleus::neutron::Access access;

                          // load the access block.
                          if (Hole::Pull(object->access(),
                                         nucleus::proton::Version::Last,
                                         access) == elle::Status::Error)
                            escape("unable to load the access block");
>>>>>>> 94fc5582

                          // validate the object, providing the
                          if (object->Validate(address,
                                               *access) == elle::Status::Error)
                            throw reactor::Exception(elle::concurrency::scheduler(), "unable to validate the object");
                        }
                      else
                        {
                          // validate the object.
                          if (object->Validate(
                                address,
                                nucleus::neutron::Access::Null) == elle::Status::Error)
                            throw reactor::Exception(elle::concurrency::scheduler(), "unable to validate the object");
                        }

                      break;
                    }
                  default:
                    {
                      // validate the block through the common interface.
                      if (block.Validate(address) == elle::Status::Error)
                        throw reactor::Exception(elle::concurrency::scheduler(), "the block seems to be invalid");

                      break;
                    }
                  case nucleus::neutron::ComponentUnknown:
                    {
                      throw reactor::Exception(elle::concurrency::scheduler(),
                                               elle::sprintf("unknown component '%u'",
                                                             address.component));
                    }
                  }

                // store the block.
                if (block.Store(Hole::Implementation->network,
                                address) == elle::Status::Error)
                  throw reactor::Exception(elle::concurrency::scheduler(), "unable to store the block");
              }

              // Publish it onto the network.
              {
                for (auto neighbour: this->_hosts)
                  {
                    Host* host = neighbour.second;
                    host->push(address, block);
                    // ignore the error messages and continue with the
                    // next neighbour.
                    purge();
                  }
              }

              break;
            }
          default:
            {
              throw reactor::Exception
                (elle::concurrency::scheduler(),
                 elle::sprintf("the machine's state '%u' does not allow one to request "
                               "operations on the storage layer",
                               this->_state));
            }
          }
      }

      std::unique_ptr<nucleus::proton::Block>
      Machine::Get(const nucleus::proton::Address& address)
      {
        ELLE_TRACE("Get[Immutable]");

        using nucleus::proton::ImmutableBlock;

        // depending on the machine's state.
        switch (this->_state)
          {
            case State::attached:
            {
              //
              // in this case, the current machine is connected and has
              // been authenticated as a valid node of the network.
              //
              // therefore, the operation is carried out both locally but
              // also sent to every node in the network.
              //
              nucleus::proton::ImmutableBlock* block;
              nucleus::Nucleus::Factory.Build(address.component, block);

              // does the block exist.
              if (block->Exist(Hole::Implementation->network,
                              address) == elle::Status::True)
                {
                  // load the block.
                  if (block->Load(Hole::Implementation->network,
                                 address) == elle::Status::Error)
                    throw reactor::Exception(elle::concurrency::scheduler(), "unable to load the block");

                  // validate the block.
                  if (block->Validate(address) == elle::Status::Error)
                    throw reactor::Exception(elle::concurrency::scheduler(), "the block seems to be invalid");
                  return std::unique_ptr<nucleus::proton::Block>(block);
                }
              else
                {
                  // Otherwise, go through the neighbours and retrieve
                  // the block from them.
                  bool found = false;
                  for (auto neighbour: this->_hosts)
                    {
                      Host* host = neighbour.second;
                      auto iblock = elle::cast<ImmutableBlock>::runtime(
                        host->pull(address, nucleus::proton::Version::Any));
                      // validate the block.
                      if (iblock->Validate(address) == elle::Status::Ok)
                        {
                          // finally, store it locally.
                          if (iblock->Store(Hole::Implementation->network,
                                      address) == elle::Status::Ok)
                            found = true;
                            break;
                        }
                      else
                        {
                          // XXX
                          ELLE_TRACE("unable to validate the immutable block");
                          address.Dump();
                          iblock->Dump();
                          host->Dump();
                          show();
                          assert(false);
                        }
                    }

                  // Check if none if the neighbour has the block.
                  if (!found)
                    throw reactor::Exception(
                      elle::concurrency::scheduler(),
                      "unable to retrieve the block associated with "
                      "the given address from the other peers");

                  // Finally, load the block since it has been
                  // retrieved and stored locally.
                  if (block->Load(Hole::Implementation->network,
                                 address) == elle::Status::Error)
                    throw reactor::Exception(elle::concurrency::scheduler(),
                                             "unable to load the block");
                  return std::unique_ptr<nucleus::proton::Block>(block);
                }
            }
          default:
            {
              throw reactor::Exception
                (elle::concurrency::scheduler(),
                 elle::sprintf("the machine's state '%u' does not allow one to request "
                               "operations on the storage layer",
                               this->_state));
            }
          }
      }

      template <typename T>
      using Ptr = std::unique_ptr<T>;

      Ptr<nucleus::proton::Block>
      Machine::_get_latest(const nucleus::proton::Address&    address)
      {
        // Contact all the hosts in order to retrieve the latest
        // version of the block.
        //
        // This is required since no synchronisation mechanism is
        // present yet so the current machine may have missed some
        // versions when disconnected.
        using nucleus::proton::MutableBlock;
        using nucleus::proton::Version;
        using nucleus::neutron::Object;
        using nucleus::proton::Block;

        for (auto neighbour: this->_hosts)
          {
            Host* host = neighbour.second;
            auto block = elle::cast<MutableBlock>::runtime(
              host->pull(address, Version::Last));

            // Validate the block, depending on its component.
            // Indeed, the Object component requires as additional
            // block for being validated.
            switch (address.component)
              {
                case nucleus::neutron::ComponentObject:
                {
                  assert(dynamic_cast<Object const*>(block.get()) != nullptr);
                  Object const& object =
                    *static_cast<Object*>(block.get());

                  // Validate the object according to the presence of
                  // a referenced access block.
                  if (object.meta.access != nucleus::proton::Address::Null)
                    {
<<<<<<< HEAD
                      Ptr<Block> block(Hole::Pull(object.meta.access, Version::Last));
                      Ptr<nucleus::neutron::Access> access
                        (dynamic_cast<nucleus::neutron::Access*>(block.release()));
                      if (access == nullptr)
                        throw reactor::Exception(elle::concurrency::scheduler(),
                                                 "expected an access block");

                      // validate the object, providing the
                      if (object.Validate(address, *access)
                          == elle::Status::Error)
                        throw reactor::Exception(elle::concurrency::scheduler(),
                                                 "unable to validate the object");
=======
                      Host*                     host = scoutor->second;

                      nucleus::Derivable derivable;

                      // request the host.
                      if (host->socket->Call(
                            elle::network::Inputs<TagPull>(address, version),
                            elle::network::Outputs<TagBlock>(derivable)) ==
                          elle::Status::Ok)
                        {
                          auto const& mb =
                            static_cast<nucleus::proton::MutableBlock const&>(
                                derivable.block());
                          assert(dynamic_cast<nucleus::proton::MutableBlock const*>(
                                   &(derivable.block())) != nullptr);

                          // validate the block, depending on its component.
                          //
                          // indeed, the Object component requires as
                          // additional block for being validated.
                          switch (address.component)
                            {
                            case nucleus::neutron::ComponentObject:
                              {
                                nucleus::neutron::Object const& object =
                                  static_cast<nucleus::neutron::Object const&>(mb);
                                assert(dynamic_cast<nucleus::neutron::Object const*>(
                                         &mb) != nullptr);

                                // validate the object according to the
                                // presence of a referenced access block.
                                if (object.access() !=
                                    nucleus::proton::Address::Null)
                                  {
                                    nucleus::neutron::Access access;

                                    // load the access block.
                                    if (Hole::Pull(
                                          object.access(),
                                          nucleus::proton::Version::Last,
                                          access) == elle::Status::Error)
                                      escape("unable to load the access "
                                             "block");

                                    // validate the object, providing the
                                    if (object.Validate(
                                          address,
                                          access) == elle::Status::Error)
                                      escape("unable to validate the object");
                                  }
                                else
                                  {
                                    // validate the object.
                                    if (object.Validate(
                                          address,
                                          nucleus::neutron::Access::Null) ==
                                        elle::Status::Error)
                                      escape("unable to validate the object");
                                  }

                                break;
                              }
                            default:
                              {
                                // validate the block through the common
                                // interface.
                                if (mb.Validate(address) == elle::Status::Error)
                                  escape("the block seems to be invalid");

                                break;
                              }
                            case nucleus::neutron::ComponentUnknown:
                              {
                                escape("unknown component '%u'",
                                       address.component);
                              }
                            }

                          // finally, since the block has been retrieved,
                          // store it locally.
                          mb.Store(Hole::Implementation->network, address);
                          // XXX do not check the result as the block to
                          // XXX store may not be the latest.
                        }
                      else
                        {
                          // XXX
                          ELLE_LOG_TRACE("unable to pull the latest mutable block");
                          address.Dump();
                          host->locus.Dump();
                          show();
                          assert(false);
                        }

                      // ignore the error messages and continue with the
                      // next neighbour.
                      purge();
>>>>>>> 94fc5582
                    }
                  else
                    {
<<<<<<< HEAD
                      // Validate the object.
                      if (object.Validate(
                            address,
                            nucleus::neutron::Access::Null) ==
                          elle::Status::Error)
                        throw reactor::Exception(elle::concurrency::scheduler(),
                                                 "unable to validate the object");
=======
                      // load the block.
                      if (block.Load(Hole::Implementation->network,
                                     address,
                                     version) == elle::Status::Error)
                        escape("unable to load the block");

                      // validate the block, depending on its component.
                      // although every stored block has been checked, the
                      // block may have been corrupt while on the hard disk.
                      //
                      // note that the Object component requires as additional
                      // block for being validated.
                      switch (address.component)
                        {
                        case nucleus::neutron::ComponentObject:
                          {
                            const nucleus::neutron::Object* object =
                              static_cast<const nucleus::neutron::Object*>(&block);
                            assert(dynamic_cast<const nucleus::neutron::Object*>(
                                     &block) != nullptr);

                            // validate the object according to the presence of
                            // a referenced access block.
                            if (object->access() != nucleus::proton::Address::Null)
                              {
                                nucleus::neutron::Access access;

                                // load the access block.
                                if (Hole::Pull(object->access(),
                                               nucleus::proton::Version::Last,
                                               access) == elle::Status::Error)
                                  escape("unable to load the access block");

                                // validate the object, providing the
                                if (object->Validate(address,
                                                     access) ==
                                    elle::Status::Error)
                                  escape("unable to validate the object");
                              }
                            else
                              {
                                // validate the object.
                                if (object->Validate(
                                      address,
                                      nucleus::neutron::Access::Null) ==
                                    elle::Status::Error)
                                  escape("unable to validate the object");
                              }

                            break;
                          }
                        default:
                          {
                            // validate the block through the common interface.
                            if (block.Validate(address) == elle::Status::Error)
                              escape("the block seems to be invalid");

                            break;
                          }
                        case nucleus::neutron::ComponentUnknown:
                          {
                            escape("unknown component '%u'",
                                   address.component);
                          }
                        }
>>>>>>> 94fc5582
                    }

                  break;
                }
                default:
                {
                  // validate the block through the common
                  // interface.
                  if (block->Validate(address) == elle::Status::Error)
                    throw reactor::Exception(elle::concurrency::scheduler(),
                                             "the block seems to be invalid");

<<<<<<< HEAD
                  break;
                }
                case nucleus::neutron::ComponentUnknown:
                {
                  throw reactor::Exception(elle::concurrency::scheduler(),
                                           elle::sprintf("unknown component '%u'",
                                                         address.component));
                }
              }
=======
                      // for every scoutor.
                      for (scoutor = this->neighbourhood.container.begin();
                           scoutor != this->neighbourhood.container.end();
                           scoutor++)
                        {
                          Host*                     host = scoutor->second;
                          nucleus::Derivable derivable;

                          // request the host.
                          if (host->socket->Call(
                                elle::network::Inputs<TagPull>(address, version),
                                elle::network::Outputs<TagBlock>(derivable)) ==
                              elle::Status::Ok)
                            {
                              auto const& mb=
                                static_cast<nucleus::proton::MutableBlock const&>(
                                    derivable.block());
                              assert(dynamic_cast<nucleus::proton::MutableBlock const*>(
                                       &(derivable.block())) != nullptr);

                              // validate the block, depending on its
                              // component.
                              //
                              // indeed, the Object component requires as
                              // additional block for being validated.
                              switch (address.component)
                                {
                                case nucleus::neutron::ComponentObject:
                                  {
                                    nucleus::neutron::Object const&  object =
                                      static_cast<nucleus::neutron::Object const&>(
                                        derivable.block());
                                    assert(dynamic_cast<nucleus::neutron::Object const*>(
                                             &(derivable.block())) != nullptr);

                                    // validate the object according to the
                                    // presence of a referenced access block.
                                    if (object.access() !=
                                        nucleus::proton::Address::Null)
                                      {
                                        nucleus::neutron::Access access;

                                        // load the access block.
                                        if (Hole::Pull(
                                              object.access(),
                                              nucleus::proton::Version::Last,
                                              access) == elle::Status::Error)
                                          escape("unable to load the access "
                                                 "block");

                                        // validate the object, providing the
                                        if (object.Validate(
                                              address,
                                              access) == elle::Status::Error)
                                          escape("unable to validate the "
                                                 "object");
                                      }
                                    else
                                      {
                                        // validate the object.
                                        if (object.Validate(
                                              address,
                                              nucleus::neutron::Access::Null) ==
                                            elle::Status::Error)
                                          escape("unable to validate the "
                                                 "object");
                                      }

                                    break;
                                  }
                                default:
                                  {
                                    // validate the block through the common
                                    // interface.
                                    if (derivable.block().Validate(address) ==
                                        elle::Status::Error)
                                      escape("the block seems to be invalid");

                                    break;
                                  }
                                case nucleus::neutron::ComponentUnknown:
                                  {
                                    escape("unknown component '%u'",
                                           address.component);
                                  }
                                }

                              // finally, since the block has been retrieved,
                              // store it locally.
                              mb.Store(Hole::Implementation->network, address);
                              // XXX do not check the result as the block to
                              // XXX store may not be the latest i.e when
                              // XXX history is not active.

                              // stop since a block for this specific
                              // version has been retrieved.
                              break;
                            }
                          else
                            {
                              // XXX
                              ELLE_LOG_TRACE("unable to pull the versioned mutable block");
                              address.Dump();
                              version.Dump();
                              host->locus.Dump();
                              show();
                              assert(false);
                            }

                          // ignore the error messages and continue with the
                          // next neighbour.
                          purge();
                        }
>>>>>>> 94fc5582

            // Finally, since the block has been retrieved,
            // store it locally.
            block->Store(Hole::Implementation->network, address);
            // XXX do not check the result as the block to
            // XXX store may not be the latest.

            // ignore the error messages and continue with the
            // next neighbour.
            purge();
          }

<<<<<<< HEAD
        // At this point, we may have retrieved one or more versions
        // of the mutable block but we do not have any guarantee.
=======
                  // does the block exist.
                  if (block.Exist(Hole::Implementation->network,
                                  address,
                                  version) == elle::Status::True)
                    {
                      // load the block.
                      if (block.Load(Hole::Implementation->network,
                                     address,
                                     version) == elle::Status::Error)
                        escape("unable to load the block");

                      // validate the block, depending on its component.
                      // although every stored block has been checked, the
                      // block may have been corrupt while on the hard disk.
                      //
                      // note that the Object component requires as additional
                      // block for being validated.
                      switch (address.component)
                        {
                        case nucleus::neutron::ComponentObject:
                          {
                            const nucleus::neutron::Object* object =
                              static_cast<const nucleus::neutron::Object*>(
                                &block);
                            assert(dynamic_cast<const nucleus::neutron::Object*>(
                                     &block) != nullptr);

                            // validate the object according to the presence of
                            // a referenced access block.
                            if (object->access() !=
                                nucleus::proton::Address::Null)
                              {
                                nucleus::neutron::Access access;

                                // load the access block.
                                if (Hole::Pull(object->access(),
                                               nucleus::proton::Version::Last,
                                               access) == elle::Status::Error)
                                  escape("unable to load the access block");

                                // validate the object, providing the
                                if (object->Validate(address,
                                                     access) ==
                                    elle::Status::Error)
                                  escape("unable to validate the object");
                              }
                            else
                              {
                                // validate the object.
                                if (object->Validate(
                                      address,
                                      nucleus::neutron::Access::Null) ==
                                    elle::Status::Error)
                                  escape("unable to validate the object");
                              }
>>>>>>> 94fc5582

        MutableBlock* block;
        nucleus::Nucleus::Factory.Build(address.component, block);

        // does the block exist.
        if (block->Exist(Hole::Implementation->network, address, Version::Last)
            == elle::Status::True)
          {
            // load the block.
            if (block->Load(Hole::Implementation->network, address, Version::Last)
                == elle::Status::Error)
              throw reactor::Exception(elle::concurrency::scheduler(),
                                       "unable to load the block");

            // Validate the block, depending on its component.
            // although every stored block has been checked, the block
            // may have been corrupt while on the hard disk.
            //
            // Note that the Object component requires as additional
            // block for being validated.
            switch (address.component)
              {
                case nucleus::neutron::ComponentObject:
                {
                  const Object* object =
                    static_cast<const Object*>(block);
                  assert(dynamic_cast<const Object*>(
                           block) != nullptr);
                  // Validate the object according to the presence of
                  // a referenced access block.
                  if (object->meta.access != nucleus::proton::Address::Null)
                    {
                      // Load the access block.
                      Ptr<Block> block
                        (Hole::Pull(object->meta.access, nucleus::proton::Version::Last));
                      Ptr<nucleus::neutron::Access> access
                        (dynamic_cast<nucleus::neutron::Access*>(block.release()));
                      if (access == nullptr)
                        throw reactor::Exception(elle::concurrency::scheduler(),
                                                 "expected an access block");
                      // Validate the object, providing the
                      if (object->Validate(address, *access) ==
                          elle::Status::Error)
                        throw reactor::Exception(elle::concurrency::scheduler(), "unable to validate the object");
                    }
                  else
                    {
                      // Validate the object.
                      if (object->Validate(
                            address,
                            nucleus::neutron::Access::Null) ==
                          elle::Status::Error)
                        throw reactor::Exception(elle::concurrency::scheduler(), "unable to validate the object");
                    }

                  break;
                }
                default:
                {
                  // validate the block through the common interface.
                  if (block->Validate(address) == elle::Status::Error)
                    throw reactor::Exception(elle::concurrency::scheduler(), "the block seems to be invalid");

                  break;
                }
                case nucleus::neutron::ComponentUnknown:
                {
                  throw reactor::Exception(elle::concurrency::scheduler(),
                                           elle::sprintf("unknown component '%u'",
                                                         address.component));
                }
              }
          }
        return Ptr<Block>(block);
      }


      std::unique_ptr<nucleus::proton::Block>
      Machine::_get_specific(const nucleus::proton::Address& address,
                             nucleus::proton::Version const& version)
      {
        // Go through the neighbours and retrieve the
        // specific version of the block.

        using nucleus::neutron::Object;
        using nucleus::proton::MutableBlock;

        Ptr<MutableBlock> block;
        {
          MutableBlock* raw;
          nucleus::Nucleus::Factory.Build(address.component, raw);
          block = Ptr<MutableBlock>(raw);
        }

        // Does the block exist: if it does not, retrieve it from the
        // peers.
        if (block->Exist(Hole::Implementation->network, address, version)
            == elle::Status::False)
          {
            bool found = false;
            for (auto neighbour: this->_hosts)
              {
                Host*                     host = neighbour.second;
                nucleus::Derivable derivable;

                // request the host.
                auto block = elle::cast<MutableBlock>::runtime(
                  host->pull(address, version));

                // validate the block, depending on its
                // component.
                //
                // indeed, the Object component requires as
                // additional block for being validated.
                switch (address.component)
                  {
                    case nucleus::neutron::ComponentObject:
                    {
                      Object const&  object =
                        static_cast<Object const&>(
                          derivable.block());
                      assert(dynamic_cast<Object const*>(
                               &(derivable.block())) != nullptr);

                      // validate the object according to the
                      // presence of a referenced access block.
                      if (object.meta.access !=
                          nucleus::proton::Address::Null)
                        {
                          Ptr<nucleus::proton::Block> block
                            (Hole::Pull(object.meta.access, nucleus::proton::Version::Last));
                          Ptr<nucleus::neutron::Access> access
                            (dynamic_cast<nucleus::neutron::Access*>(block.release()));
                          if (access == nullptr)
                            throw reactor::Exception(elle::concurrency::scheduler(),
                                                     "expected an access block");

                          // validate the object, providing the
                          if (object.Validate(
                                address,
                                *access) == elle::Status::Error)
                            throw reactor::Exception(elle::concurrency::scheduler(),
                                                     "unable to validate the "
                                                     "object");
                        }
                      else
                        {
                          // validate the object.
                          if (object.Validate(
                                address,
                                nucleus::neutron::Access::Null) ==
                              elle::Status::Error)
                            throw reactor::Exception(elle::concurrency::scheduler(),
                                                     "unable to validate the "
                                                     "object");
                        }
                      found = true;
                      break;
                    }
                    default:
                    {
                      // Validate the block through the common
                      // interface.
                      if (derivable.block().Validate(address) ==
                          elle::Status::Error)
                        throw reactor::Exception(elle::concurrency::scheduler(), "the block seems to be invalid");
                    }
                    case nucleus::neutron::ComponentUnknown:
                    {
                      throw reactor::Exception(elle::concurrency::scheduler(),
                                               elle::sprintf("unknown component '%u'",
                                                             address.component));
                    }
                  }

                // Finally, since the block has been retrieved,
                // store it locally.
                block->Store(Hole::Implementation->network, address);
                // XXX do not check the result as the block to
                // XXX store may not be the latest i.e when
                // XXX history is not active.

                // stop since a block for this specific
                // version has been retrieved.
                break;

                // ignore the error messages and continue with the
                // next neighbour.
                purge();
              }

            // check if none if the neighbour has the block.
            if (!found)
              throw reactor::Exception(elle::concurrency::scheduler(),
                                       "unable to retrieve the block associated with "
                                       "the given address from the other peers");
          }

        // Now let us try to retrieve the block from the local
        // storage.

        // Does the block exist.
        if (block->Exist(Hole::Implementation->network,
                         address,
                         version) == elle::Status::True)
          {
            // Load the block.
            if (block->Load(Hole::Implementation->network,
                            address,
                            version) == elle::Status::Error)
              throw reactor::Exception(elle::concurrency::scheduler(), "unable to load the block");

            // validate the block, depending on its component.
            // although every stored block has been checked, the
            // block may have been corrupt while on the hard disk.
            //
            // note that the Object component requires as additional
            // block for being validated.
            switch (address.component)
              {
                case nucleus::neutron::ComponentObject:
                {
                  assert(dynamic_cast<const Object*>(block.get()) != nullptr);
                  const Object* object = static_cast<const Object*>(block.get());

                  // validate the object according to the presence of
                  // a referenced access block.
                  if (object->meta.access !=
                      nucleus::proton::Address::Null)
                    {
                      // Load the access block.
                      Ptr<nucleus::proton::Block> block
                        (Hole::Pull(object->meta.access, nucleus::proton::Version::Last));
                      Ptr<nucleus::neutron::Access> access
                        (dynamic_cast<nucleus::neutron::Access*>(block.release()));
                      if (access == nullptr)
                        throw reactor::Exception(elle::concurrency::scheduler(),
                                                 "expected an access block");

                      // Validate the object.
                      if (object->Validate(address, *access) == elle::Status::Error)
                        throw reactor::Exception(elle::concurrency::scheduler(), "unable to validate the object");
                    }
                  else
                    {
                      // validate the object.
                      if (object->Validate(
                            address,
                            nucleus::neutron::Access::Null) ==
                          elle::Status::Error)
                        throw reactor::Exception(elle::concurrency::scheduler(), "unable to validate the object");
                    }

                  break;
                }
                default:
                {
                  // validate the block through the common interface.
                  if (block->Validate(address) == elle::Status::Error)
                    throw reactor::Exception(elle::concurrency::scheduler(), "the block seems to be invalid");

                  break;
                }
                case nucleus::neutron::ComponentUnknown:
                {
                  throw reactor::Exception(elle::concurrency::scheduler(),
                                           elle::sprintf("unknown component '%u'",
                                                         address.component));
                }
              }
          }
        return std::move(block);
      }

      std::unique_ptr<nucleus::proton::Block>
      Machine::Get(const nucleus::proton::Address&    address,
                   const nucleus::proton::Version&    version)
      {
        ELLE_TRACE("Get[Mutable]");

        // Check the machine is connected and has been authenticated
        // as a valid node of the network.
        if (this->_state != State::attached)
          throw reactor::Exception(\
            elle::concurrency::scheduler(),
            elle::sprintf("the machine's state '%u' does not allow one "
                          "to request operations on the storage layer",
                          this->_state));

        if (version == nucleus::proton::Version::Last)
          return _get_latest(address);
        else
          return _get_specific(address, version);
      }

      void
      Machine::Kill(const nucleus::proton::Address&   address)
      {
        ELLE_TRACE("Kill");

        // depending on the machine's state.
        switch (this->_state)
          {
            case State::attached:
            {
              //
              // in this case, the current machine is connected and has
              // been authenticated as a valid node of the network.
              //
              // therefore, the operation is carried out both locally but
              // also sent to every node in the network.
              //

              //
              // remove the block locally.
              //
              {
                // treat the request depending on the nature of the block which
                // the addres indicates.
                switch (address.family)
                  {
                  case nucleus::proton::FamilyContentHashBlock:
                    {
<<<<<<< HEAD
                      // erase the immutable block.
                      if (nucleus::proton::ImmutableBlock::Erase(
                            Hole::Implementation->network,
                            address) == elle::Status::Error)
                        throw reactor::Exception(elle::concurrency::scheduler(), "unable to erase the block");
=======
                      const nucleus::neutron::Object* object =
                        static_cast<const nucleus::neutron::Object*>(&mb);
                      assert(dynamic_cast<const nucleus::neutron::Object*>(
                               &mb) != nullptr);

                      ELLE_LOG_TRACE("validating the object mutable block");

                      // validate the object according to the presence of
                      // a referenced access block.
                      if (object->access() != nucleus::proton::Address::Null)
                        {
                          nucleus::neutron::Access access;

                          ELLE_LOG_TRACE("retrieving the access block");

                          // load the access block.
                          if (Hole::Pull(object->access(),
                                         nucleus::proton::Version::Last,
                                         access) == elle::Status::Error)
                            escape("unable to load the access block");

                          // validate the object, providing the
                          if (object->Validate(address,
                                               access) == elle::Status::Error)
                            escape("unable to validate the object");
                        }
                      else
                        {
                          // validate the object.
                          if (object->Validate(
                                address,
                                nucleus::neutron::Access::Null) == elle::Status::Error)
                            escape("unable to validate the object");
                        }
>>>>>>> 94fc5582

                      break;
                    }
                  case nucleus::proton::FamilyPublicKeyBlock:
                  case nucleus::proton::FamilyOwnerKeyBlock:
                  case nucleus::proton::FamilyImprintBlock:
                    {
                      // retrieve the mutable block.
                      if (nucleus::proton::MutableBlock::Erase(
                            Hole::Implementation->network,
                            address) == elle::Status::Error)
                        throw reactor::Exception(elle::concurrency::scheduler(), "unable to erase the block");

                      break;
                    }
                  default:
                    {
                      throw reactor::Exception(elle::concurrency::scheduler(), "unknown block family");
                    }
                  }
              }

              // Notify the other hosts of the removal.
              {
                // for every scoutor.
                for (auto neighbour: this->_hosts)
                  {
                    Host* host = neighbour.second;
                    host->wipe(address);
                    // Ignore the error messages and continue with the
                    // next neighbour.
                    purge();
                  }
              }

              break;
            }
          default:
            {
              throw reactor::Exception(elle::concurrency::scheduler(),
                                       elle::sprintf("the machine's state '%u' does not allow one to "
                                                     "request operations on the storage layer",
                                                     this->_state));
            }
          }
      }

      /*----------.
      | Printable |
      `----------*/

      void
      Machine::print(std::ostream& stream) const
      {
        stream << elle::sprintf("Slug machine %s", this->_port);
      }

      /*---------.
      | Dumpable |
      `---------*/

      std::ostream&
      operator << (std::ostream& stream, Machine::State state)
      {
        switch (state)
          {
            case Machine::State::detached:
              stream << "detached";
              break;
<<<<<<< HEAD
            case Machine::State::attached:
              stream << "attached";
=======
            }
          case nucleus::proton::FamilyPublicKeyBlock:
          case nucleus::proton::FamilyOwnerKeyBlock:
          case nucleus::proton::FamilyImprintBlock:
            {
              nucleus::proton::MutableBlock* mb;

              ELLE_LOG_TRACE("pulling mutable block");

              // cast to a mutable block.
              mb = static_cast<nucleus::proton::MutableBlock*>(block);
              assert(dynamic_cast<nucleus::proton::MutableBlock*>(
                       block) != nullptr);

              // does the block exist.
              if (mb->Exist(Hole::Implementation->network,
                            address, version) == elle::Status::True)
                {
                  // load the block.
                  if (mb->Load(Hole::Implementation->network,
                               address, version) == elle::Status::Error)
                    escape("unable to load the block");

                  // validate the block, depending on its component.
                  //
                  // indeed, the Object component requires as additional
                  // block for being validated.
                  switch (address.component)
                    {
                    case nucleus::neutron::ComponentObject:
                      {
                        const nucleus::neutron::Object* object =
                          static_cast<const nucleus::neutron::Object*>(mb);
                        assert(dynamic_cast<const nucleus::neutron::Object*>(
                                 mb) != nullptr);

                        // validate the object according to the presence of
                        // a referenced access block.
                        if (object->access() !=
                            nucleus::proton::Address::Null)
                          {
                            nucleus::neutron::Access access;

                            // load the access block.
                            if (Hole::Pull(object->access(),
                                           nucleus::proton::Version::Last,
                                           access) == elle::Status::Error)
                              escape("unable to load the access block");

                            // validate the object, providing the
                            if (object->Validate(address,
                                                 access) == elle::Status::Error)
                              escape("unable to validate the object");
                          }
                        else
                          {
                            // validate the object.
                            if (object->Validate(
                                  address,
                                  nucleus::neutron::Access::Null) == elle::Status::Error)
                              escape("unable to validate the object");
                          }

                        break;
                      }
                    default:
                      {
                        // validate the block through the common interface.
                        if (mb->Validate(address) == elle::Status::Error)
                          escape("the block seems to be invalid");

                        break;
                      }
                    case nucleus::neutron::ComponentUnknown:
                      {
                        escape("unknown component '%u'",
                               address.component);
                      }
                    }
                }

>>>>>>> 94fc5582
              break;
          }
        return stream;
      }

      elle::Status
      Machine::Dump(const elle::Natural32 margin) const
      {
        elle::String    alignment(margin, ' ');

        std::cout << alignment << "[Machine]" << std::endl;
        std::cout << alignment << elle::io::Dumpable::Shift
                  << "[State] " << this->_state << std::endl;
        std::cout << alignment << elle::io::Dumpable::Shift
                  << "[Port] " << std::dec << this->_port << std::endl;
        return elle::Status::Ok;
      }
    }
  }
}<|MERGE_RESOLUTION|>--- conflicted
+++ resolved
@@ -36,11 +36,7 @@
 
 #include <elle/log.hh>
 
-<<<<<<< HEAD
 ELLE_LOG_COMPONENT("infinit.hole.slug.Machine");
-=======
-ELLE_LOG_TRACE_COMPONENT("infinit.hole.implementations.slug.Machine");
->>>>>>> 94fc5582
 
 namespace hole
 {
@@ -220,28 +216,8 @@
 
             ELLE_TRACE_SCOPE("accept connection from %s", socket->peer());
 
-<<<<<<< HEAD
             // Depending on the machine's state.
             switch (this->_state)
-=======
-          ELLE_LOG_TRACE("listening on port %s", this->port);
-
-          {
-            // XXX should be done with a signal
-            plasma::meta::Client client{
-                common::meta::host(),
-                common::meta::port(),
-            };
-            lune::Passport passport;
-            if (passport.Load() != elle::Status::Ok)
-              escape("Cannot load passport");
-            try
-              {
-                client.token(agent::Agent::meta_token);
-                client.update_device(passport.id, nullptr, nullptr, port);
-              }
-            catch (std::exception const& err)
->>>>>>> 94fc5582
               {
                 case State::attached:
                 {
@@ -366,24 +342,14 @@
                       // a referenced access block.
                       if (object->access() != nucleus::proton::Address::Null)
                         {
-<<<<<<< HEAD
                           // Load the access block.
                           std::unique_ptr<nucleus::proton::Block> block
-                            (Hole::Pull(object->meta.access, nucleus::proton::Version::Last));
+                            (Hole::Pull(object->access(), nucleus::proton::Version::Last));
                           std::unique_ptr<nucleus::neutron::Access> access
                             (dynamic_cast<nucleus::neutron::Access*>(block.release()));
                           if (access == nullptr)
                             throw reactor::Exception(elle::concurrency::scheduler(),
                                                      "expected an access block");
-=======
-                          nucleus::neutron::Access access;
-
-                          // load the access block.
-                          if (Hole::Pull(object->access(),
-                                         nucleus::proton::Version::Last,
-                                         access) == elle::Status::Error)
-                            escape("unable to load the access block");
->>>>>>> 94fc5582
 
                           // validate the object, providing the
                           if (object->Validate(address,
@@ -578,10 +544,9 @@
 
                   // Validate the object according to the presence of
                   // a referenced access block.
-                  if (object.meta.access != nucleus::proton::Address::Null)
-                    {
-<<<<<<< HEAD
-                      Ptr<Block> block(Hole::Pull(object.meta.access, Version::Last));
+                  if (object.access() != nucleus::proton::Address::Null)
+                    {
+                      Ptr<Block> block(Hole::Pull(object.access(), Version::Last));
                       Ptr<nucleus::neutron::Access> access
                         (dynamic_cast<nucleus::neutron::Access*>(block.release()));
                       if (access == nullptr)
@@ -593,109 +558,9 @@
                           == elle::Status::Error)
                         throw reactor::Exception(elle::concurrency::scheduler(),
                                                  "unable to validate the object");
-=======
-                      Host*                     host = scoutor->second;
-
-                      nucleus::Derivable derivable;
-
-                      // request the host.
-                      if (host->socket->Call(
-                            elle::network::Inputs<TagPull>(address, version),
-                            elle::network::Outputs<TagBlock>(derivable)) ==
-                          elle::Status::Ok)
-                        {
-                          auto const& mb =
-                            static_cast<nucleus::proton::MutableBlock const&>(
-                                derivable.block());
-                          assert(dynamic_cast<nucleus::proton::MutableBlock const*>(
-                                   &(derivable.block())) != nullptr);
-
-                          // validate the block, depending on its component.
-                          //
-                          // indeed, the Object component requires as
-                          // additional block for being validated.
-                          switch (address.component)
-                            {
-                            case nucleus::neutron::ComponentObject:
-                              {
-                                nucleus::neutron::Object const& object =
-                                  static_cast<nucleus::neutron::Object const&>(mb);
-                                assert(dynamic_cast<nucleus::neutron::Object const*>(
-                                         &mb) != nullptr);
-
-                                // validate the object according to the
-                                // presence of a referenced access block.
-                                if (object.access() !=
-                                    nucleus::proton::Address::Null)
-                                  {
-                                    nucleus::neutron::Access access;
-
-                                    // load the access block.
-                                    if (Hole::Pull(
-                                          object.access(),
-                                          nucleus::proton::Version::Last,
-                                          access) == elle::Status::Error)
-                                      escape("unable to load the access "
-                                             "block");
-
-                                    // validate the object, providing the
-                                    if (object.Validate(
-                                          address,
-                                          access) == elle::Status::Error)
-                                      escape("unable to validate the object");
-                                  }
-                                else
-                                  {
-                                    // validate the object.
-                                    if (object.Validate(
-                                          address,
-                                          nucleus::neutron::Access::Null) ==
-                                        elle::Status::Error)
-                                      escape("unable to validate the object");
-                                  }
-
-                                break;
-                              }
-                            default:
-                              {
-                                // validate the block through the common
-                                // interface.
-                                if (mb.Validate(address) == elle::Status::Error)
-                                  escape("the block seems to be invalid");
-
-                                break;
-                              }
-                            case nucleus::neutron::ComponentUnknown:
-                              {
-                                escape("unknown component '%u'",
-                                       address.component);
-                              }
-                            }
-
-                          // finally, since the block has been retrieved,
-                          // store it locally.
-                          mb.Store(Hole::Implementation->network, address);
-                          // XXX do not check the result as the block to
-                          // XXX store may not be the latest.
-                        }
-                      else
-                        {
-                          // XXX
-                          ELLE_LOG_TRACE("unable to pull the latest mutable block");
-                          address.Dump();
-                          host->locus.Dump();
-                          show();
-                          assert(false);
-                        }
-
-                      // ignore the error messages and continue with the
-                      // next neighbour.
-                      purge();
->>>>>>> 94fc5582
                     }
                   else
                     {
-<<<<<<< HEAD
                       // Validate the object.
                       if (object.Validate(
                             address,
@@ -703,73 +568,6 @@
                           elle::Status::Error)
                         throw reactor::Exception(elle::concurrency::scheduler(),
                                                  "unable to validate the object");
-=======
-                      // load the block.
-                      if (block.Load(Hole::Implementation->network,
-                                     address,
-                                     version) == elle::Status::Error)
-                        escape("unable to load the block");
-
-                      // validate the block, depending on its component.
-                      // although every stored block has been checked, the
-                      // block may have been corrupt while on the hard disk.
-                      //
-                      // note that the Object component requires as additional
-                      // block for being validated.
-                      switch (address.component)
-                        {
-                        case nucleus::neutron::ComponentObject:
-                          {
-                            const nucleus::neutron::Object* object =
-                              static_cast<const nucleus::neutron::Object*>(&block);
-                            assert(dynamic_cast<const nucleus::neutron::Object*>(
-                                     &block) != nullptr);
-
-                            // validate the object according to the presence of
-                            // a referenced access block.
-                            if (object->access() != nucleus::proton::Address::Null)
-                              {
-                                nucleus::neutron::Access access;
-
-                                // load the access block.
-                                if (Hole::Pull(object->access(),
-                                               nucleus::proton::Version::Last,
-                                               access) == elle::Status::Error)
-                                  escape("unable to load the access block");
-
-                                // validate the object, providing the
-                                if (object->Validate(address,
-                                                     access) ==
-                                    elle::Status::Error)
-                                  escape("unable to validate the object");
-                              }
-                            else
-                              {
-                                // validate the object.
-                                if (object->Validate(
-                                      address,
-                                      nucleus::neutron::Access::Null) ==
-                                    elle::Status::Error)
-                                  escape("unable to validate the object");
-                              }
-
-                            break;
-                          }
-                        default:
-                          {
-                            // validate the block through the common interface.
-                            if (block.Validate(address) == elle::Status::Error)
-                              escape("the block seems to be invalid");
-
-                            break;
-                          }
-                        case nucleus::neutron::ComponentUnknown:
-                          {
-                            escape("unknown component '%u'",
-                                   address.component);
-                          }
-                        }
->>>>>>> 94fc5582
                     }
 
                   break;
@@ -782,7 +580,6 @@
                     throw reactor::Exception(elle::concurrency::scheduler(),
                                              "the block seems to be invalid");
 
-<<<<<<< HEAD
                   break;
                 }
                 case nucleus::neutron::ComponentUnknown:
@@ -792,121 +589,6 @@
                                                          address.component));
                 }
               }
-=======
-                      // for every scoutor.
-                      for (scoutor = this->neighbourhood.container.begin();
-                           scoutor != this->neighbourhood.container.end();
-                           scoutor++)
-                        {
-                          Host*                     host = scoutor->second;
-                          nucleus::Derivable derivable;
-
-                          // request the host.
-                          if (host->socket->Call(
-                                elle::network::Inputs<TagPull>(address, version),
-                                elle::network::Outputs<TagBlock>(derivable)) ==
-                              elle::Status::Ok)
-                            {
-                              auto const& mb=
-                                static_cast<nucleus::proton::MutableBlock const&>(
-                                    derivable.block());
-                              assert(dynamic_cast<nucleus::proton::MutableBlock const*>(
-                                       &(derivable.block())) != nullptr);
-
-                              // validate the block, depending on its
-                              // component.
-                              //
-                              // indeed, the Object component requires as
-                              // additional block for being validated.
-                              switch (address.component)
-                                {
-                                case nucleus::neutron::ComponentObject:
-                                  {
-                                    nucleus::neutron::Object const&  object =
-                                      static_cast<nucleus::neutron::Object const&>(
-                                        derivable.block());
-                                    assert(dynamic_cast<nucleus::neutron::Object const*>(
-                                             &(derivable.block())) != nullptr);
-
-                                    // validate the object according to the
-                                    // presence of a referenced access block.
-                                    if (object.access() !=
-                                        nucleus::proton::Address::Null)
-                                      {
-                                        nucleus::neutron::Access access;
-
-                                        // load the access block.
-                                        if (Hole::Pull(
-                                              object.access(),
-                                              nucleus::proton::Version::Last,
-                                              access) == elle::Status::Error)
-                                          escape("unable to load the access "
-                                                 "block");
-
-                                        // validate the object, providing the
-                                        if (object.Validate(
-                                              address,
-                                              access) == elle::Status::Error)
-                                          escape("unable to validate the "
-                                                 "object");
-                                      }
-                                    else
-                                      {
-                                        // validate the object.
-                                        if (object.Validate(
-                                              address,
-                                              nucleus::neutron::Access::Null) ==
-                                            elle::Status::Error)
-                                          escape("unable to validate the "
-                                                 "object");
-                                      }
-
-                                    break;
-                                  }
-                                default:
-                                  {
-                                    // validate the block through the common
-                                    // interface.
-                                    if (derivable.block().Validate(address) ==
-                                        elle::Status::Error)
-                                      escape("the block seems to be invalid");
-
-                                    break;
-                                  }
-                                case nucleus::neutron::ComponentUnknown:
-                                  {
-                                    escape("unknown component '%u'",
-                                           address.component);
-                                  }
-                                }
-
-                              // finally, since the block has been retrieved,
-                              // store it locally.
-                              mb.Store(Hole::Implementation->network, address);
-                              // XXX do not check the result as the block to
-                              // XXX store may not be the latest i.e when
-                              // XXX history is not active.
-
-                              // stop since a block for this specific
-                              // version has been retrieved.
-                              break;
-                            }
-                          else
-                            {
-                              // XXX
-                              ELLE_LOG_TRACE("unable to pull the versioned mutable block");
-                              address.Dump();
-                              version.Dump();
-                              host->locus.Dump();
-                              show();
-                              assert(false);
-                            }
-
-                          // ignore the error messages and continue with the
-                          // next neighbour.
-                          purge();
-                        }
->>>>>>> 94fc5582
 
             // Finally, since the block has been retrieved,
             // store it locally.
@@ -919,66 +601,8 @@
             purge();
           }
 
-<<<<<<< HEAD
         // At this point, we may have retrieved one or more versions
         // of the mutable block but we do not have any guarantee.
-=======
-                  // does the block exist.
-                  if (block.Exist(Hole::Implementation->network,
-                                  address,
-                                  version) == elle::Status::True)
-                    {
-                      // load the block.
-                      if (block.Load(Hole::Implementation->network,
-                                     address,
-                                     version) == elle::Status::Error)
-                        escape("unable to load the block");
-
-                      // validate the block, depending on its component.
-                      // although every stored block has been checked, the
-                      // block may have been corrupt while on the hard disk.
-                      //
-                      // note that the Object component requires as additional
-                      // block for being validated.
-                      switch (address.component)
-                        {
-                        case nucleus::neutron::ComponentObject:
-                          {
-                            const nucleus::neutron::Object* object =
-                              static_cast<const nucleus::neutron::Object*>(
-                                &block);
-                            assert(dynamic_cast<const nucleus::neutron::Object*>(
-                                     &block) != nullptr);
-
-                            // validate the object according to the presence of
-                            // a referenced access block.
-                            if (object->access() !=
-                                nucleus::proton::Address::Null)
-                              {
-                                nucleus::neutron::Access access;
-
-                                // load the access block.
-                                if (Hole::Pull(object->access(),
-                                               nucleus::proton::Version::Last,
-                                               access) == elle::Status::Error)
-                                  escape("unable to load the access block");
-
-                                // validate the object, providing the
-                                if (object->Validate(address,
-                                                     access) ==
-                                    elle::Status::Error)
-                                  escape("unable to validate the object");
-                              }
-                            else
-                              {
-                                // validate the object.
-                                if (object->Validate(
-                                      address,
-                                      nucleus::neutron::Access::Null) ==
-                                    elle::Status::Error)
-                                  escape("unable to validate the object");
-                              }
->>>>>>> 94fc5582
 
         MutableBlock* block;
         nucleus::Nucleus::Factory.Build(address.component, block);
@@ -1009,11 +633,11 @@
                            block) != nullptr);
                   // Validate the object according to the presence of
                   // a referenced access block.
-                  if (object->meta.access != nucleus::proton::Address::Null)
+                  if (object->access() != nucleus::proton::Address::Null)
                     {
                       // Load the access block.
                       Ptr<Block> block
-                        (Hole::Pull(object->meta.access, nucleus::proton::Version::Last));
+                        (Hole::Pull(object->access(), nucleus::proton::Version::Last));
                       Ptr<nucleus::neutron::Access> access
                         (dynamic_cast<nucleus::neutron::Access*>(block.release()));
                       if (access == nullptr)
@@ -1105,11 +729,11 @@
 
                       // validate the object according to the
                       // presence of a referenced access block.
-                      if (object.meta.access !=
+                      if (object.access() !=
                           nucleus::proton::Address::Null)
                         {
                           Ptr<nucleus::proton::Block> block
-                            (Hole::Pull(object.meta.access, nucleus::proton::Version::Last));
+                            (Hole::Pull(object.access(), nucleus::proton::Version::Last));
                           Ptr<nucleus::neutron::Access> access
                             (dynamic_cast<nucleus::neutron::Access*>(block.release()));
                           if (access == nullptr)
@@ -1206,12 +830,12 @@
 
                   // validate the object according to the presence of
                   // a referenced access block.
-                  if (object->meta.access !=
+                  if (object->access() !=
                       nucleus::proton::Address::Null)
                     {
                       // Load the access block.
                       Ptr<nucleus::proton::Block> block
-                        (Hole::Pull(object->meta.access, nucleus::proton::Version::Last));
+                        (Hole::Pull(object->access(), nucleus::proton::Version::Last));
                       Ptr<nucleus::neutron::Access> access
                         (dynamic_cast<nucleus::neutron::Access*>(block.release()));
                       if (access == nullptr)
@@ -1302,48 +926,11 @@
                   {
                   case nucleus::proton::FamilyContentHashBlock:
                     {
-<<<<<<< HEAD
                       // erase the immutable block.
                       if (nucleus::proton::ImmutableBlock::Erase(
                             Hole::Implementation->network,
                             address) == elle::Status::Error)
                         throw reactor::Exception(elle::concurrency::scheduler(), "unable to erase the block");
-=======
-                      const nucleus::neutron::Object* object =
-                        static_cast<const nucleus::neutron::Object*>(&mb);
-                      assert(dynamic_cast<const nucleus::neutron::Object*>(
-                               &mb) != nullptr);
-
-                      ELLE_LOG_TRACE("validating the object mutable block");
-
-                      // validate the object according to the presence of
-                      // a referenced access block.
-                      if (object->access() != nucleus::proton::Address::Null)
-                        {
-                          nucleus::neutron::Access access;
-
-                          ELLE_LOG_TRACE("retrieving the access block");
-
-                          // load the access block.
-                          if (Hole::Pull(object->access(),
-                                         nucleus::proton::Version::Last,
-                                         access) == elle::Status::Error)
-                            escape("unable to load the access block");
-
-                          // validate the object, providing the
-                          if (object->Validate(address,
-                                               access) == elle::Status::Error)
-                            escape("unable to validate the object");
-                        }
-                      else
-                        {
-                          // validate the object.
-                          if (object->Validate(
-                                address,
-                                nucleus::neutron::Access::Null) == elle::Status::Error)
-                            escape("unable to validate the object");
-                        }
->>>>>>> 94fc5582
 
                       break;
                     }
@@ -1413,92 +1000,8 @@
             case Machine::State::detached:
               stream << "detached";
               break;
-<<<<<<< HEAD
             case Machine::State::attached:
               stream << "attached";
-=======
-            }
-          case nucleus::proton::FamilyPublicKeyBlock:
-          case nucleus::proton::FamilyOwnerKeyBlock:
-          case nucleus::proton::FamilyImprintBlock:
-            {
-              nucleus::proton::MutableBlock* mb;
-
-              ELLE_LOG_TRACE("pulling mutable block");
-
-              // cast to a mutable block.
-              mb = static_cast<nucleus::proton::MutableBlock*>(block);
-              assert(dynamic_cast<nucleus::proton::MutableBlock*>(
-                       block) != nullptr);
-
-              // does the block exist.
-              if (mb->Exist(Hole::Implementation->network,
-                            address, version) == elle::Status::True)
-                {
-                  // load the block.
-                  if (mb->Load(Hole::Implementation->network,
-                               address, version) == elle::Status::Error)
-                    escape("unable to load the block");
-
-                  // validate the block, depending on its component.
-                  //
-                  // indeed, the Object component requires as additional
-                  // block for being validated.
-                  switch (address.component)
-                    {
-                    case nucleus::neutron::ComponentObject:
-                      {
-                        const nucleus::neutron::Object* object =
-                          static_cast<const nucleus::neutron::Object*>(mb);
-                        assert(dynamic_cast<const nucleus::neutron::Object*>(
-                                 mb) != nullptr);
-
-                        // validate the object according to the presence of
-                        // a referenced access block.
-                        if (object->access() !=
-                            nucleus::proton::Address::Null)
-                          {
-                            nucleus::neutron::Access access;
-
-                            // load the access block.
-                            if (Hole::Pull(object->access(),
-                                           nucleus::proton::Version::Last,
-                                           access) == elle::Status::Error)
-                              escape("unable to load the access block");
-
-                            // validate the object, providing the
-                            if (object->Validate(address,
-                                                 access) == elle::Status::Error)
-                              escape("unable to validate the object");
-                          }
-                        else
-                          {
-                            // validate the object.
-                            if (object->Validate(
-                                  address,
-                                  nucleus::neutron::Access::Null) == elle::Status::Error)
-                              escape("unable to validate the object");
-                          }
-
-                        break;
-                      }
-                    default:
-                      {
-                        // validate the block through the common interface.
-                        if (mb->Validate(address) == elle::Status::Error)
-                          escape("the block seems to be invalid");
-
-                        break;
-                      }
-                    case nucleus::neutron::ComponentUnknown:
-                      {
-                        escape("unknown component '%u'",
-                               address.component);
-                      }
-                    }
-                }
-
->>>>>>> 94fc5582
               break;
           }
         return stream;
