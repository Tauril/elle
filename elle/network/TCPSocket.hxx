#ifndef ELLE_NETWORK_TCPSOCKET_HXX
#define ELLE_NETWORK_TCPSOCKET_HXX

#include <elle/idiom/Close.hh>
# include <reactor/scheduler.hh>
# include <reactor/thread.hh>
#include <elle/idiom/Open.hh>

#include <elle/concurrency/Event.hh>
#include <elle/concurrency/Program.hh>
#include <elle/standalone/Maid.hh>
#include <elle/standalone/Report.hh>

#include <elle/network/Packet.hh>
#include <elle/network/Header.hh>
#include <elle/network/Data.hh>
#include <elle/network/Parcel.hh>

#include <elle/Manifest.hh>

#include <elle/idiom/Close.hh>
#include <elle/log.hh>
#include <elle/idiom/Open.hh>

namespace elle
{
  namespace network
  {

//
// ---------- methods ---------------------------------------------------------
//

    ///
    /// this method sends a packet.
    ///
    template <typename I>
    Status              TCPSocket::Send(const I                 inputs,
                                        const Event&            event)
    {
      Packet            packet;
      Data              data;
      Header            header;

      try
        {
          data.Writer() << inputs;
        }
      catch (std::exception const& err)
        {
          escape(err.what());
        }

      // create the header now that we know that final archive's size.
      if (header.Create(event,
                        inputs.tag,
                        data.Size()) == Status::Error)
        escape("unable to create the header");

      try
        {
          packet.Writer() << header << data;
        }
      catch (std::exception const& err)
        {
          escape(err.what());
        }

      // write the socket.
<<<<<<< HEAD
      this->Write(packet);
=======
      if (this->Write(packet) == Status::Error)
        escape("unable to write the socket");
>>>>>>> d96f8fb5

      return Status::Ok;
    }

    ///
    /// this method receives a packet by blocking.
    ///
    template <typename O>
    Status
    TCPSocket::Receive(Event& event, O outputs)
    {
      ELLE_LOG_TRACE_COMPONENT("Infinit.Network");
      Parcel* parcel;

      // block the current fiber until the given event is received.
      ELLE_LOG_TRACE("wait on event %s", event.Identifier());
      scheduler().current()->wait(event.Signal());
      parcel = event.Signal().Value();

      assert(parcel != nullptr && "The event should have filled the parcel");

      // check the tag.
      if (parcel->header->tag != outputs.tag)
        {
          //
          // in this case, the blocked fiber received a message whose
          // tag does not match the expected one.
          //
          Tag           tag = parcel->header->tag;

          // first, test if the message received is an error, if so, append
          // the report to the local one.
          if (tag == TagError)
            {
              Report    report;

              parcel->data->Reader() >> report;

              // report the remote error.
              transpose(report);
            }
          else
<<<<<<< HEAD
            escape("fiber was awaken by a packet with the wrong tag");
=======
            {
              // otherwise, try to ship the parcel since a handler may be
              // able to treat it.
              if (Socket::Ship(parcel) == Status::Error)
                log("an error occured while shipping the parcel");
            }
>>>>>>> d96f8fb5

          // in any case, return an error from the Receive() method.
          escape("received a packet with an unexpected tag '%u'", tag);
        }

      try
        {
          parcel->data->Writer() << outputs;
        }
      catch (std::exception const& err)
        {
          escape(err.what());
        }

      return Status::Ok;
    }

    ///
    /// this method sends and waits for an appropriate response.
    ///
    template <typename I,
              typename O>
    Status              TCPSocket::Call(const I                 inputs,
                                        O                       outputs)
    {
      ELLE_LOG_TRACE_COMPONENT("Infinit.Network");
      Event             event;

      // generate an event to link the request with the response.
      if (event.Generate() == Status::Error)
        escape("unable to generate the event");

      // send the inputs.
<<<<<<< HEAD
      ELLE_LOG_TRACE("call tag %s on event %s and await tag %s",
                     inputs.tag, event.Identifier(), outputs.tag);
      if (this->Send(inputs, event) == StatusError)
=======
      if (this->Send(inputs, event) == Status::Error)
>>>>>>> d96f8fb5
        escape("unable to send the inputs");

      // wait for the reply.
      if (this->Receive(event, outputs) == Status::Error)
        escape("unable to receive the outputs");

      event.Cleanup();
      return Status::Ok;
    }

    ///
    /// this method replies to the message which has just been received i.e
    /// whose tag is specified in the current session.
    ///
    template <typename I>
    Status              TCPSocket::Reply(const I                inputs)
    {
<<<<<<< HEAD
      if (this->Send(inputs, current_context().parcel->header->event) == StatusError)
=======
      // retrieve the current session, if necessary.
      if (session == NULL)
        session = elle::network::Session::session.Get();

      // send a message as a response by using the event of
      // the received message i.e the current session.
      if (this->Send(inputs, session->event) == Status::Error)
>>>>>>> d96f8fb5
        escape("unable to send the reply");
      current_context().parcel->header->event.Cleanup();

      return Status::Ok;
    }

  }
}

#endif<|MERGE_RESOLUTION|>--- conflicted
+++ resolved
@@ -67,12 +67,7 @@
         }
 
       // write the socket.
-<<<<<<< HEAD
       this->Write(packet);
-=======
-      if (this->Write(packet) == Status::Error)
-        escape("unable to write the socket");
->>>>>>> d96f8fb5
 
       return Status::Ok;
     }
@@ -115,16 +110,7 @@
               transpose(report);
             }
           else
-<<<<<<< HEAD
             escape("fiber was awaken by a packet with the wrong tag");
-=======
-            {
-              // otherwise, try to ship the parcel since a handler may be
-              // able to treat it.
-              if (Socket::Ship(parcel) == Status::Error)
-                log("an error occured while shipping the parcel");
-            }
->>>>>>> d96f8fb5
 
           // in any case, return an error from the Receive() method.
           escape("received a packet with an unexpected tag '%u'", tag);
@@ -158,13 +144,9 @@
         escape("unable to generate the event");
 
       // send the inputs.
-<<<<<<< HEAD
       ELLE_LOG_TRACE("call tag %s on event %s and await tag %s",
                      inputs.tag, event.Identifier(), outputs.tag);
-      if (this->Send(inputs, event) == StatusError)
-=======
       if (this->Send(inputs, event) == Status::Error)
->>>>>>> d96f8fb5
         escape("unable to send the inputs");
 
       // wait for the reply.
@@ -182,17 +164,7 @@
     template <typename I>
     Status              TCPSocket::Reply(const I                inputs)
     {
-<<<<<<< HEAD
       if (this->Send(inputs, current_context().parcel->header->event) == StatusError)
-=======
-      // retrieve the current session, if necessary.
-      if (session == NULL)
-        session = elle::network::Session::session.Get();
-
-      // send a message as a response by using the event of
-      // the received message i.e the current session.
-      if (this->Send(inputs, session->event) == Status::Error)
->>>>>>> d96f8fb5
         escape("unable to send the reply");
       current_context().parcel->header->event.Cleanup();
 
