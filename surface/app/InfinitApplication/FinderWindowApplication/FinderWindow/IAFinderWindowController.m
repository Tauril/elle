--- conflicted
+++ resolved
@@ -73,11 +73,7 @@
 - (void)_updateCurrentView
 {
     NSLog(@"Updating current view");
-<<<<<<< HEAD
-    if ([IAGapState instance].logged_in || true)
-=======
     if ([IAGapState instance].logged_in)
->>>>>>> 8c11a7f3
     {
         [[self window] setContentView:[self.main_view_controller view]];
     }
