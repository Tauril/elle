
#include <elle/serialize/BinaryArchive.hh>

#include <nucleus/proton/BlockSerializer.hxx>
#include <nucleus/Nucleus.hh>

#include <hole/Hole.hh>

namespace nucleus
{

//
// ---------- definitions -----------------------------------------------------
//

  ///
  /// the nucleus factory which enables one to generate nucleus instances
  /// based on its component identifier.
  ///
  elle::Factory                 Nucleus::Factory;

//
// ---------- methods ---------------------------------------------------------
//

  ///
  /// this method initializes the nucleus by registering the component
  /// types to the factory.
  ///
  elle::Status          Nucleus::Initialize()
  {
    //
    // register the nucleus products.
    //
    {
      // register the component types.
      if (Nucleus::Factory.Register< neutron::Object >
          (neutron::ComponentObject) == elle::Status::Error)
        escape("unable to register the factory product");

      if (Nucleus::Factory.Register< proton::Contents<neutron::Data> >
          (neutron::ComponentData) == elle::Status::Error)
        escape("unable to register the factory product");

      if (Nucleus::Factory.Register< proton::Contents<neutron::Catalog> >
          (neutron::ComponentCatalog) == elle::Status::Error)
        escape("unable to register the factory product");

      if (Nucleus::Factory.Register< proton::Contents<neutron::Reference> >
          (neutron::ComponentReference) == elle::Status::Error)
        escape("unable to register the factory product");

      if (Nucleus::Factory.Register< neutron::Access >
          (neutron::ComponentAccess) == elle::Status::Error)
        escape("unable to register the factory product");
    }

    // initialize the proton.
    if (proton::Proton::Initialize() == elle::Status::Error)
      escape("unable to initialize the proton");

    return elle::Status::Ok;
  }

  ///
  /// this method cleans the nucleus
  ///
  elle::Status          Nucleus::Clean()
  {
<<<<<<< HEAD
    // clean the proton.
    if (proton::Proton::Clean() == elle::StatusError)
      escape("unable to clean the proton");
=======
    // initialize the proton.
    if (proton::Proton::Initialize() == elle::Status::Error)
      escape("unable to initialize the proton");
>>>>>>> d96f8fb5

    // clear the nucleus factory.
    if (Nucleus::Factory.Clear() == elle::Status::Error)
      escape("unable to clear the factory");

    return elle::Status::Ok;
  }

}<|MERGE_RESOLUTION|>--- conflicted
+++ resolved
@@ -67,15 +67,9 @@
   ///
   elle::Status          Nucleus::Clean()
   {
-<<<<<<< HEAD
     // clean the proton.
     if (proton::Proton::Clean() == elle::StatusError)
       escape("unable to clean the proton");
-=======
-    // initialize the proton.
-    if (proton::Proton::Initialize() == elle::Status::Error)
-      escape("unable to initialize the proton");
->>>>>>> d96f8fb5
 
     // clear the nucleus factory.
     if (Nucleus::Factory.Clear() == elle::Status::Error)
