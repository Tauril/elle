#ifndef  SURFACE_GAP_GAP_H
# define SURFACE_GAP_GAP_H

# ifdef __cplusplus
extern "C" {
# endif

<<<<<<< HEAD
    /// Status returned from gap calls.
    typedef enum
    {
      gap_ok = 0,
      gap_error = -1,
      gap_network_error = -2,
      gap_internal_error = -3,
      gap_no_device_error = -4,
      gap_not_logged_in = -5,
      gap_api_error = -1000,
      gap_api_error_not_log_in = -1001,
      gap_file_not_found = -2000,
      gap_no_file = 2001,
      gap_wrong_passport = 3001,
      gap_bad_request = -9,
      gap_already_logged_in = -10,
      gap_email_not_valid = -500,
      gap_handle_not_valid = -501,
      gap_device_not_valid = -502,
      gap_password_not_valid = -503,
      gap_user_id_not_valid = -504,
      gap_network_id_not_valid = -505,
      gap_device_id_not_valid = -506,
      gap_field_is_empty = -507,
      gap_activation_code_not_valid = -508,
      gap_deprecated = -888,
      gap_email_already_registred = -10003,
      gap_handle_already_registred = -10005,
      gap_device_already_registred = -10008,
      gap_activation_code_doesnt_exist = -10009,
      gap_email_password_dont_match = -10101,
      gap_unknown_user = -10201,
      gap_user_already_in_network = -20001,
      gap_network_not_found = -20002,
      gap_device_not_found = -20003,
      gap_device_not_in_network = -20004,
      gap_root_block_already_exist = -20005,
      gap_root_block_badly_signed = -20006,
      gap_user_already_invited = -30001,
      gap_user_already_in_infinit = -30002,
      gap_file_name_empty = -40000,
      gap_unknown = -666666,
    } gap_Status;

    typedef struct
    {
      char const* _id;
      char const* fullname;
      char const* email;
      char const* public_key;
    } gap_User;

    /// gap_State is an opaque structure used in every calls.
    typedef void gap_State;

    /// - gap ctor & dtor -----------------------------------------------------

    /// Create a new state.
    /// Returns NULL on failure.
    gap_State* gap_new();    /// Release a state.
    void gap_free(gap_State* state);

    /// Enable debug messages.
    void gap_enable_debug(gap_State* state);

    /// Scratch db
    gap_Status gap_debug(gap_State* state);

    /// - Services status -----------------------------------------------------

    /// Check if meta is alive.
    gap_Status gap_meta_status(gap_State* state);

    /// Debug func: Pull notifications.
    gap_Status
    gap_meta_pull_notification(gap_State* state,
                               int limit);

    gap_Status
    gap_meta_notifications_red(gap_State*);

    /// - Authentication & registration ---------------------------------------

    /// Generate a hash for the password.
    /// NOTE: You are responsible to free the returned pointer with
    /// gap_hash_free.
    char* gap_hash_password(gap_State* state,
                            char const* email,
                            char const* password);

    /// Free a previously allocated hash.
    void gap_hash_free(char* h);

    /// Login to meta.
    gap_Status gap_login(gap_State* state,
                         char const* email,
                         char const* hash_password);

    /// Logout from meta.
    gap_Status gap_logout(gap_State* state);

    /// Register to meta. If the device name is not NULL, it will also create
    /// the local device with specified name. The password hash is obtained via
    /// gap_hash_password() function.
    gap_Status gap_register(gap_State* state,
                            char const* fullname,
                            char const* email,
                            char const* hash_password,
                            char const* device_name,
                            char const* activation_code);

    /// Login to trophonius
    gap_Status
    gap_trophonius_connect(gap_State* state);

    /// - Trophonius ----------------------------------------------------------

    typedef enum
    {
      gap_notification_debug = 0,
      gap_notification_user_status,
      gap_notification_file_transfer_request,
      gap_notification_file_transfer_status,
      gap_notification_message,
    } gap_Notification;
=======
  /// Status returned from gap calls.
  typedef enum
  {
    gap_ok = 0,
    gap_error = -1,
    gap_network_error = -2,
    gap_internal_error = -3,
    gap_no_device_error = -4,
    gap_not_logged_in = -5,
    gap_api_error = -1000,
    gap_api_error_not_log_in = -1001,
    gap_file_not_found = -2000,
    gap_no_file = 2001,
    gap_wrong_passport = 3001,
    gap_bad_request = -9,
    gap_already_logged_in = -10,
    gap_email_not_valid = -500,
    gap_handle_not_valid = -501,
    gap_device_not_valid = -502,
    gap_password_not_valid = -503,
    gap_user_id_not_valid = -504,
    gap_network_id_not_valid = -505,
    gap_device_id_not_valid = -506,
    gap_field_is_empty = -507,
    gap_activation_code_not_valid = -508,
    gap_deprecated = -888,
    gap_email_already_registred = -10003,
    gap_handle_already_registred = -10005,
    gap_device_already_registred = -10008,
    gap_activation_code_doesnt_exist = -10009,
    gap_email_password_dont_match = -10101,
    gap_unknown_user = -10201,
    gap_user_already_in_network = -20001,
    gap_network_not_found = -20002,
    gap_device_not_found = -20003,
    gap_device_not_in_network = -20004,
    gap_root_block_already_exist = -20005,
    gap_root_block_badly_signed = -20006,
    gap_user_already_invited = -30001,
    gap_user_already_in_infinit = -30002,
    gap_file_name_empty = -40000,
    gap_unknown = -666666,
  } gap_Status;

  typedef enum
  {
    gap_true = 1,
    gap_false = 0,
  } gap_Bool;

  typedef struct
  {
    char const* _id;
    char const* fullname;
    char const* email;
    char const* public_key;
  } gap_User;

  /// gap_State is an opaque structure used in every calls.
  typedef void gap_State;

  /// - gap ctor & dtor -----------------------------------------------------

  /// Create a new state.
  /// Returns NULL on failure.
  gap_State* gap_new();    /// Release a state.
  void gap_free(gap_State* state);

  /// Enable debug messages.
  void gap_enable_debug(gap_State* state);

  /// Scratch db
  gap_Status gap_debug(gap_State* state);

  /// - Services status -----------------------------------------------------

  /// Check if meta is alive.
  gap_Status gap_meta_status(gap_State* state);

  /// Debug func: Pull notifications.
  gap_Status
  gap_meta_pull_notification(gap_State*,
                             int limit);

  gap_Status
  gap_meta_notifications_red(gap_State*);

  /// - Authentication & registration ---------------------------------------

  /// Generate a hash for the password.
  /// NOTE: You are responsible to free the returned pointer with
  /// gap_hash_free.
  char* gap_hash_password(gap_State* state,
                          char const* email,
                          char const* password);

  /// Free a previously allocated hash.
  void gap_hash_free(char* h);

  /// Login to meta.
  gap_Status gap_login(gap_State* state,
                       char const* email,
                       char const* hash_password);

  /// Logout from meta.
  gap_Status gap_logout(gap_State* state);

  /// Register to meta. If the device name is not NULL, it will also create
  /// the local device with specified name. The password hash is obtained via
  /// gap_hash_password() function.
  gap_Status gap_register(gap_State* state,
                          char const* fullname,
                          char const* email,
                          char const* hash_password,
                          char const* device_name,
                          char const* activation_code);

  /// Login to trophonius
  gap_Status
  gap_trophonius_connect(gap_State* state);

  /// - Trophonius ----------------------------------------------------------

  typedef enum
  {
    gap_notification_debug = 0,
    gap_notification_user_status,
    gap_notification_file_transfer_request,
    gap_notification_file_transfer_status,
    gap_notification_message,
  } gap_Notification;
>>>>>>> 05512fcf


  // XXX: inherite is_new ?
  ////////////////////////////////
  // Login/Logout/AFK/... Notification
  typedef struct
  {
    const char* user_id;
    int status;
  } gap_UserStatusNotification;

  typedef void (*gap_user_status_callback_t)(gap_UserStatusNotification const*);

  gap_Status
  gap_user_status_callback(gap_State* state,
                           gap_user_status_callback_t cb);

  ////////////////////////////////
  // File transfer recieved callback.
  typedef struct
  {
    const char* first_filename;
    int files_count;
    int total_size;
    int is_directory;
    const char* network_id;
    const char* sender_id;
    const char* sender_fullname;
    const char* transaction_id;
    int is_new;
  } gap_TransactionNotification;

  typedef void (*gap_transaction_callback_t)(gap_TransactionNotification const*);

  gap_Status
  gap_transaction_callback(gap_State* state,
                           gap_transaction_callback_t cb);


  typedef enum
  {
    gap_transaction_status_none = 0,
    gap_transaction_status_pending,
    gap_transaction_status_rejected,
    gap_transaction_status_accepted,
    gap_transaction_status_ready,
    gap_transaction_status_started,
    gap_transaction_status_finished,
    _gap_transaction_status_count,
  } gap_TransactionStatus;

  ////////////////////////////////
  // File transfer status callback.
  typedef struct
  {
    const char* transaction_id;
    const char* network_id;
    const char* sender_device_id;
    const char* recipient_device_id;
    const char* recipient_device_name;
    int status;
    int is_new;
  } gap_TransactionStatusNotification;

  typedef void (*gap_transaction_status_callback_t)(gap_TransactionStatusNotification const*);

  gap_Status
  gap_transaction_status_callback(gap_State* state,
                                  gap_transaction_status_callback_t cb);

  ////////////////////////////////
  // Chat message.
  typedef struct
  {
    const char* sender_id;
    /* FIXME: remove that shit */
    const char* recipient_id;
    const char* message;
    int is_new;
  } gap_MessageNotification;

  typedef void (*gap_message_callback_t)(gap_MessageNotification const*);

  gap_Status
  gap_message_callback(gap_State* state,
                       gap_message_callback_t cb);

  ////////////////////////////////
  // Bite callback.
  typedef struct
  {
    char const* debug;
    int is_new;
  } gap_BiteNotification;

  // Poll
  gap_Status
  gap_poll(gap_State* state);

  gap_Status
  gap_send_files(gap_State* state,
                 char const* recipient_id,
                 char const* const* files);

  gap_Status
  gap_update_transaction(gap_State* state,
                         char const* transaction_id,
                         gap_TransactionStatus status);

  gap_Status
  gap_start_transaction(gap_State* state,
                        char const* transaction_id);

  gap_Status
  gap_stop_transaction(gap_State* state,
                       char const* transaction_id);

  gap_Status
  gap_invite_user(gap_State* state,
                  char const* email);

  gap_Status
  gap_message(gap_State* state,
              char const* recipient_id,
              char const* message);

  /// - Device --------------------------------------------------------------
  /// Returns the local device status.
  gap_Status gap_device_status(gap_State* state);

  /// Update the local device name.
  gap_Status gap_set_device_name(gap_State* state,
                                 char const* name);

  /// - Network -------------------------------------------------------------

  /// Create a new network.
  gap_Status gap_create_network(gap_State* state,
                                char const* name);

  /// Retrieve all user networks ids. Returned value is null in case of
  /// error, or is a null-terminated array of null-terminated strings.
  char** gap_networks(gap_State* state);

  /// Release the pointer returned by gap_networks,
  void gap_networks_free(char** networks);

  /// Get the network name from its id.
  char const* gap_network_name(gap_State* state, char const* id);

  /// Get the network mount point.
  char const* gap_network_mount_point(gap_State* state,
                                      char const* id);

  /// Retreive all users ids from a network. Returns a null-terminated array
  /// of null-terminated strings.
  char** gap_network_users(gap_State* state, char const* id);

  /// Free a previously allocated network users'.
  void gap_network_users_free(char** users);

  /// Invite a user to join a network with its id or email.
  gap_Status gap_network_add_user(gap_State* state,
                                  char const* network_id,
                                  char const* user_id);

  /// - User ----------------------------------------------------------------

  /// Retrieve user fullname.
  char const* gap_user_fullname(gap_State* state, char const* id);

  /// Retrieve user email address.
  char const* gap_user_email(gap_State* state, char const* id);

  /// Retrieve user with its email.
  char const* gap_user_by_email(gap_State* state, char const* email);

  /// Search users.
  char** gap_search_users(gap_State* state, char const* text);

  /// Free the search users result.
  void gap_search_users_free(char** users);


  //void free_user(gap_User*)

  /// - Watchdog ------------------------------------------------------------

  /// Launch the watchdog binary.
  gap_Status gap_launch_watchdog(gap_State* state);

  /// Notify the watchdog that networks has changed.
  gap_Status gap_refresh_networks(gap_State* state);

  /// Stop the watchdog process.
  gap_Status gap_stop_watchdog(gap_State* state);

  /// - Permissions ---------------------------------------------------------

  typedef enum gap_Permission
  {
    gap_none  = 0,
    gap_read  = 1,
    gap_write = 2,
    gap_exec  = 4,
    // WARNING: negative values are reserved for errors, no value of this
    // enum should have a negative value.
  } gap_Permission;

  /// Change file permissions for a user.
  // XXX exec permission does not work
  gap_Status gap_set_permissions(gap_State* state,
                                 char const* user_id,
                                 char const* absolute_path,
                                 int permissions);

  /// Retrieve users associated to a file (have read and/or write access).
  char** gap_file_users(gap_State* state,
                        char const* absolute_path);

  void gap_file_users_free(char** users);

  /// Retrieve file permissions for a user. Returns -1 in case of errors.
  // XXX exec permission does not work
  int gap_get_permissions(gap_State* state,
                          char const* user_id,
                          char const* absolute_path);

# ifdef __cplusplus
} // ! extern "C"
# endif

#endif<|MERGE_RESOLUTION|>--- conflicted
+++ resolved
@@ -5,133 +5,6 @@
 extern "C" {
 # endif
 
-<<<<<<< HEAD
-    /// Status returned from gap calls.
-    typedef enum
-    {
-      gap_ok = 0,
-      gap_error = -1,
-      gap_network_error = -2,
-      gap_internal_error = -3,
-      gap_no_device_error = -4,
-      gap_not_logged_in = -5,
-      gap_api_error = -1000,
-      gap_api_error_not_log_in = -1001,
-      gap_file_not_found = -2000,
-      gap_no_file = 2001,
-      gap_wrong_passport = 3001,
-      gap_bad_request = -9,
-      gap_already_logged_in = -10,
-      gap_email_not_valid = -500,
-      gap_handle_not_valid = -501,
-      gap_device_not_valid = -502,
-      gap_password_not_valid = -503,
-      gap_user_id_not_valid = -504,
-      gap_network_id_not_valid = -505,
-      gap_device_id_not_valid = -506,
-      gap_field_is_empty = -507,
-      gap_activation_code_not_valid = -508,
-      gap_deprecated = -888,
-      gap_email_already_registred = -10003,
-      gap_handle_already_registred = -10005,
-      gap_device_already_registred = -10008,
-      gap_activation_code_doesnt_exist = -10009,
-      gap_email_password_dont_match = -10101,
-      gap_unknown_user = -10201,
-      gap_user_already_in_network = -20001,
-      gap_network_not_found = -20002,
-      gap_device_not_found = -20003,
-      gap_device_not_in_network = -20004,
-      gap_root_block_already_exist = -20005,
-      gap_root_block_badly_signed = -20006,
-      gap_user_already_invited = -30001,
-      gap_user_already_in_infinit = -30002,
-      gap_file_name_empty = -40000,
-      gap_unknown = -666666,
-    } gap_Status;
-
-    typedef struct
-    {
-      char const* _id;
-      char const* fullname;
-      char const* email;
-      char const* public_key;
-    } gap_User;
-
-    /// gap_State is an opaque structure used in every calls.
-    typedef void gap_State;
-
-    /// - gap ctor & dtor -----------------------------------------------------
-
-    /// Create a new state.
-    /// Returns NULL on failure.
-    gap_State* gap_new();    /// Release a state.
-    void gap_free(gap_State* state);
-
-    /// Enable debug messages.
-    void gap_enable_debug(gap_State* state);
-
-    /// Scratch db
-    gap_Status gap_debug(gap_State* state);
-
-    /// - Services status -----------------------------------------------------
-
-    /// Check if meta is alive.
-    gap_Status gap_meta_status(gap_State* state);
-
-    /// Debug func: Pull notifications.
-    gap_Status
-    gap_meta_pull_notification(gap_State* state,
-                               int limit);
-
-    gap_Status
-    gap_meta_notifications_red(gap_State*);
-
-    /// - Authentication & registration ---------------------------------------
-
-    /// Generate a hash for the password.
-    /// NOTE: You are responsible to free the returned pointer with
-    /// gap_hash_free.
-    char* gap_hash_password(gap_State* state,
-                            char const* email,
-                            char const* password);
-
-    /// Free a previously allocated hash.
-    void gap_hash_free(char* h);
-
-    /// Login to meta.
-    gap_Status gap_login(gap_State* state,
-                         char const* email,
-                         char const* hash_password);
-
-    /// Logout from meta.
-    gap_Status gap_logout(gap_State* state);
-
-    /// Register to meta. If the device name is not NULL, it will also create
-    /// the local device with specified name. The password hash is obtained via
-    /// gap_hash_password() function.
-    gap_Status gap_register(gap_State* state,
-                            char const* fullname,
-                            char const* email,
-                            char const* hash_password,
-                            char const* device_name,
-                            char const* activation_code);
-
-    /// Login to trophonius
-    gap_Status
-    gap_trophonius_connect(gap_State* state);
-
-    /// - Trophonius ----------------------------------------------------------
-
-    typedef enum
-    {
-      gap_notification_debug = 0,
-      gap_notification_user_status,
-      gap_notification_file_transfer_request,
-      gap_notification_file_transfer_status,
-      gap_notification_message,
-    } gap_Notification;
-=======
   /// Status returned from gap calls.
   typedef enum
   {
@@ -263,8 +136,6 @@
     gap_notification_file_transfer_status,
     gap_notification_message,
   } gap_Notification;
->>>>>>> 05512fcf
-
 
   // XXX: inherite is_new ?
   ////////////////////////////////
