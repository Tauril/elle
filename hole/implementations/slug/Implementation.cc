--- conflicted
+++ resolved
@@ -49,15 +49,8 @@
         Slug::Computer = new Machine;
 
         // launch it.
-<<<<<<< HEAD
         if (Slug::Computer->Launch() == elle::StatusError)
           throw std::runtime_error("unable to launch the computer");
-=======
-        if (Slug::Computer->Launch() == elle::Status::Error)
-          escape("unable to launch the computer");
-
-        return elle::Status::Ok;
->>>>>>> d96f8fb5
       }
 
       ///
