#ifdef INFINIT_WINDOWS
# include <winsock2.h>
#else
# include <arpa/inet.h>
#endif

#include <elle/log.hh>
#include <elle/elle.hh>

#include <cryptography/hash.hh>

#include <elle/serialization/binary.hh>
#include <elle/serialization/json.hh>

#include <reactor/scheduler.hh>
#include <reactor/exception.hh>
#include <reactor/Barrier.hh>
#include <reactor/network/socket.hh>
#include <reactor/network/utp-socket.hh>
#include <reactor/network/buffer.hh>

#include <protocol/Serializer.hh>
#include <protocol/exceptions.hh>

ELLE_LOG_COMPONENT("infinit.protocol.Serializer");

namespace infinit
{
  namespace protocol
  {
<<<<<<< HEAD
    /*--------------------------.
    | Implementation definition |
    `--------------------------*/
    class Serializer::pImpl
    {
    protected:
      pImpl(std::iostream& stream,
            elle::Buffer::Size chunk_size,
            bool checksum)
        : _stream(stream)
        , _chunk_size(chunk_size)
        , _checksum(checksum)
        , _lock_write()
        , _lock_read()
      {
      }

    public:
      virtual
      ~pImpl() = default;

    public:
      elle::Buffer
      read()
      {
        while (true)
        {
          try
          {
            reactor::Lock lock(this->_lock_read);
            elle::IOStreamClear clearer(this->_stream);
            return this->_read();
          }
          catch (InterruptionError const&)
          {
          }
        }
        ELLE_ERR("exit reading")
          elle::unreachable();
      }

      virtual
      elle::Buffer
      _read() = 0;

      void
      write(elle::Buffer const& packet)
      {
        reactor::Lock lock(this->_lock_write);
        elle::IOStreamClear clearer(this->_stream);
        this->_write(packet);
      }

      virtual
      void
      _write(elle::Buffer const&) = 0;

    private:
      ELLE_ATTRIBUTE_RX(std::iostream&, stream, protected);
      ELLE_ATTRIBUTE(elle::Buffer::Size, chunk_size, protected);
      ELLE_ATTRIBUTE(bool, checksum, protected);
      ELLE_ATTRIBUTE(reactor::Mutex, lock_write, protected);
      ELLE_ATTRIBUTE(reactor::Mutex, lock_read, protected);
    };

    struct Version010Impl
      : public Serializer::pImpl
    {
    public:
      Version010Impl(std::iostream& stream,
                     elle::Buffer::Size chunk_size,
                     bool checksum)
        :  Serializer::pImpl(stream, chunk_size, checksum)
      {
      }

    public:
      elle::Buffer
      _read() final;

      void
      _write(elle::Buffer const&) final;
    };

    struct Version020Impl
      : public Serializer::pImpl
    {
    public:
      Version020Impl(std::iostream& stream,
                 elle::Buffer::Size chunk_size,
                 bool checksum)
        :  Serializer::pImpl(stream, chunk_size, checksum)
      {
      }

    public:
      elle::Buffer
      _read() final;

      void
      _write(elle::Buffer const&) final;
    };
=======
    /*------.
    | Types |
    `------*/

    Serializer::EOF::EOF()
      : elle::Error("end of serializer stream")
    {}
>>>>>>> 6e1d51d4

    /*-------------.
    | Construction |
    `-------------*/
    Serializer::Serializer(std::iostream& stream,
                           elle::Version const& version,
                           bool checksum)
      : Serializer(*reactor::Scheduler::scheduler(), stream, version, checksum)
    {
    }

    Serializer::Serializer(reactor::Scheduler& scheduler,
                           std::iostream& stream,
                           elle::Version const& version,
                           bool checksum)
      : Super(scheduler)
      , _stream(stream)
      , _version(version)
      , _chunk_size(2 << 16)
      , _checksum(checksum)
    {
      if (this->version() >= elle::Version(0, 2, 0))
      {
        ELLE_TRACE("%s: send local version '%s'", *this, this->version())
          elle::serialization::json::serialize(this->version(), stream);
        ELLE_TRACE("%s: read peer version", *this)
        {
          auto peer_version
            = elle::serialization::json::deserialize<elle::Version>(
              stream);
          ELLE_DEBUG("peer version: %s", peer_version);
          this->_version = std::min(peer_version, this->version());
        }
      }
      ELLE_TRACE("using version: '%s'", this->version());
      if (this->version() < elle::Version(0, 2, 0))
        this->_impl.reset(
          new Version010Impl(stream, this->_chunk_size, checksum));
      else
        this->_impl.reset(
          new Version020Impl(stream, this->_chunk_size, checksum));
    }

    Serializer::~Serializer()
    {
    }

    /*----------.
    | Receiving |
    `----------*/

    elle::Buffer
    Serializer::read()
    {
<<<<<<< HEAD
      ELLE_TRACE_SCOPE("%s: read packet", *this);
      return this->_impl->read();
    }

    /*--------.
    | Sending |
    `--------*/

    void
    Serializer::_write(elle::Buffer const& packet)
    {
      ELLE_TRACE_SCOPE("%s: write packet '%f' (%s bytes)",
                       *this, packet, packet.size());
      this->_impl->write(packet);
    }

    /*----------.
    | Printable |
    `----------*/

    void
    Serializer::print(std::ostream& stream) const
    {
      stream << "Serializer " << this;
    }

    /*---------------.
    | Implementation |
    `---------------*/

    // Read a chunk from the given stream.
    // The data struct is:
    // - the size: 4 bytes
    // - the content: $size bytes.
    static
    void
    read(Serializer::Inner& stream,
         elle::Buffer& content,
         uint32_t size,
         uint32_t offset = 0)
    {
      ELLE_DEBUG_SCOPE("read %s bytes from %s at offset %s (to %f)",
                       size, stream, offset, content);
      // read the full packet even if terminated to keep the stream
      // in a consistent state
      int nread = 0;
      auto* beginning = (char*) content.mutable_contents() + offset;
      while (nread < signed(size))
=======
      reactor::Lock lock(_lock_read);
      elle::IOStreamClear clearer(_stream);
      ELLE_TRACE("%s: read packet", *this)
>>>>>>> 6e1d51d4
      {
        char* where = beginning + nread;
        try
        {
<<<<<<< HEAD
          ELLE_DEBUG_SCOPE("read from %s", nread);
          elle::IOStreamClear clearer(stream);
          std::streamsize r = std::readsome(stream, where, size - nread);
          ELLE_DEBUG("read: %sB", r);
          nread += r;
        }
        catch (reactor::Terminate const& t)
=======
          uint32_t hash_size(_uint32_get(_stream));
          ELLE_DUMP("%s: checksum size: %s", *this, hash_size);
          hash.size(hash_size);
          _stream.read(reinterpret_cast<char*>(hash.mutable_contents()),
                       hash_size);
          ELLE_DUMP("%s: checksum: %s", *this, hash);
        }
        uint32_t size(_uint32_get(_stream));
        ELLE_DEBUG("%s: packet size: %s", *this, size);
        elle::Buffer packet(static_cast<std::size_t>(size));
        // read the full packet even if terminated to keep the stream
        // in a consistent state
        int nread = 0;
        while (nread < signed(size))
>>>>>>> 6e1d51d4
        {
          ELLE_TRACE("reading %s interrupted", stream);
          while (nread < signed(size))
          {
<<<<<<< HEAD
            ELLE_DEBUG_SCOPE("read from %s", nread);
            char* where = beginning + nread;
            elle::IOStreamClear clearer(stream);
            std::streamsize r = std::readsome(stream, where, size - nread);
            ELLE_DEBUG("read: %sB", r);
            nread += r;
          }
          throw;
        }
=======
            auto res = std::readsome(
              this->_stream,
              reinterpret_cast<char*>(packet.mutable_contents()) +  nread,
              size - nread);
            ELLE_DEBUG("read %s at %s/%s", res, nread, size);
            nread += res;
            if (this->_stream.eof())
              throw EOF();
          }
          catch (...)
          {
            ELLE_DEBUG("Exception intercepted, flushing reader");
            while (nread < signed(size))
            {
              if (this->_stream.eof())
                throw;
              this->_stream.clear();
              std::streamsize r = std::readsome(_stream,
                (char*)(packet.mutable_contents()) +  nread, size - nread);
              nread += r;
            }
            throw;
          }
        }
        ELLE_DUMP("%s: packet data %s", *this, packet);
        // Check hash.
        if (_checksum)
        {
#if defined(INFINIT_CRYPTOGRAPHY_LEGACY)
          auto _hash_local =
            infinit::cryptography::hash(
              infinit::cryptography::Plain(
                elle::WeakBuffer(packet.mutable_contents(),
                                 packet.size())),
              infinit::cryptography::Oneway::sha1);
          auto hash_local(_hash_local.buffer());
#else
          auto hash_local =
            infinit::cryptography::hash(
              elle::ConstWeakBuffer(packet.contents(),
                                    packet.size()),
              infinit::cryptography::Oneway::sha1);
#endif
          ELLE_DUMP("%s: local checksum: %s", *this, hash_local);
          if (hash_local != hash)
          {
            ELLE_ERR("%s: wrong packet checksum", *this);
            throw ChecksumError();
          }
          else
            ELLE_DUMP("%s: checksum match", *this);
        }
        return packet;
>>>>>>> 6e1d51d4
      }
      ELLE_DUMP("content: %x (size: %s)", content, content.size());
    }

    static
    elle::Buffer
    read(Serializer::Inner& stream,
         boost::optional<uint32_t> size = boost::none)
    {
<<<<<<< HEAD
      ELLE_DEBUG_SCOPE("read %s (size: %s)", stream, size);
      if (!size)
        size = Serializer::Super::uint32_get(stream);
      ELLE_DUMP("expected size: %s", *size);
      elle::Buffer content(*size);
      read(stream, content, *size);
      return content;
    }

    // Return the sha1 of a given buffer.
    static
    elle::Buffer
    compute_checksum(elle::Buffer const& content)
    {
      ELLE_DUMP("compute checksum of '%s'", content);
=======
      // The write must not be interrupted, otherwise it will break
      // the serialization protocol.
      reactor::Thread::NonInterruptible ni;
      reactor::Lock lock(_lock_write);
      elle::IOStreamClear clearer(_stream);
      ELLE_TRACE("%s: send %f", *this, packet)
      if (_checksum)
      {
>>>>>>> 6e1d51d4
#if defined(INFINIT_CRYPTOGRAPHY_LEGACY)
      auto _hash =
        infinit::cryptography::hash(
          infinit::cryptography::Plain(
            elle::WeakBuffer(content.mutable_contents(),
                             content.size())),
          infinit::cryptography::Oneway::sha1);
      auto hash(_hash.buffer());
#else
      auto hash =
        infinit::cryptography::hash(
          elle::ConstWeakBuffer(content.contents(),
                                content.size()),
          infinit::cryptography::Oneway::sha1);
#endif
      ELLE_DUMP("checksum: '%x'", hash);
      return hash;
    }

    // Make sure the given buffer checksum match the given checksum.
    static
    void
    enforce_checksums_equal(elle::Buffer const& content,
                            elle::Buffer const& expected_checksum)
    {
      ELLE_DEBUG_SCOPE("compare '%f' checksum with expected '%x'",
                       content, expected_checksum);
      auto checksum = compute_checksum(content);
      ELLE_DEBUG("checksum: '%x'", checksum);
      if (checksum != expected_checksum)
      {
        ELLE_ERR("wrong packet checksum")
          throw ChecksumError();
      }
      else
        ELLE_DEBUG("checksums match");
    }

    static
    void
    write(Serializer::Inner& stream,
          elle::Buffer const& content,
          bool write_size = true,
          elle::Buffer::Size offset = 0,
          boost::optional<elle::Buffer::Size> size = boost::none)
    {
      elle::Buffer::Size to_send = size ? size.get() : content.size();
      ELLE_DEBUG_SCOPE("write %s '%x' (offset: %s)",
                       to_send == content.size()
                       ? std::string{"whole"}
                       : elle::sprintf("%s bytes from", to_send),
                       content,
                       offset);
      if (write_size)
        ELLE_DEBUG("write size: %s byte(s)", to_send)
          Serializer::Super::uint32_put(stream, to_send);
      ELLE_DEBUG("write content: '%x'", content)
        stream.write(
          reinterpret_cast<char*>(content.mutable_contents()) + offset,
          to_send);
    }

    /*--------------.
    | Version 0.1.0 |
    `--------------*/
    elle::Buffer
    Version010Impl::_read()
    {
      int state = 0;
      elle::SafeFinally state_checker([&] {
          if (state == 1)
            ELLE_ERR("serializer::read interrupted in unsafe state");
        });
      elle::Buffer hash;
      if (this->_checksum)
        ELLE_DEBUG("read checksum")
          hash = infinit::protocol::read(this->_stream);
      ELLE_DEBUG("read actual data");
      auto packet = infinit::protocol::read(this->_stream);
      ELLE_DEBUG("got packet '%f'", packet);
      ELLE_DUMP("packet content: '%x'", packet);
      state = 2;
      // Check checksums match.
      if (this->_checksum)
        enforce_checksums_equal(packet, hash);
      return packet;
    }

    void
    Version010Impl::_write(elle::Buffer const& packet)
    {
      // The write must not be interrupted, otherwise it will break
      // the serialization protocol.
      reactor::Thread::NonInterruptible ni;
      if (this->_checksum)
      {
        auto hash = compute_checksum(packet);
        ELLE_DEBUG("send checksum %x", hash)
          infinit::protocol::write(this->_stream, hash);
      }
      ELLE_DEBUG("send actual data")
        infinit::protocol::write(this->_stream, packet);
      this->_stream.flush();
    }

    /*--------------.
    | Version 0.2.0 |
    `--------------*/
    enum Control: unsigned char
    {
      keep_going = 0,
      interrupt = 1,
      // Unknown.
      unknown = 255
    };

    // Check control byte.
    static
    void
    check_control(Serializer::Inner& stream)
    {
      ELLE_DEBUG_SCOPE("read control");
      char control = (char) Control::unknown;
      stream.read(&control, 1);
      ELLE_DEBUG("control: '%f'", control);
      if (control == Control::keep_going)
        return;
      if (control == Control::interrupt)
        throw InterruptionError();
      elle::unreachable();
    }

    static
    void
    write_control(Serializer::Inner& stream,
                  Control control)
    {
      ELLE_DEBUG_SCOPE("send control %s", control);
      char c = static_cast<char>(control);
      stream.write(&c, 1);
    }

    elle::Buffer
    Version020Impl::_read()
    {
      elle::Buffer hash;
      if (this->_checksum)
      {
        ELLE_DEBUG("read checksum")
          hash = infinit::protocol::read(this->_stream);
        check_control(this->_stream);
      }
      // Get the total size.
      uint32_t total_size(Serializer::Super::uint32_get(this->_stream));
      ELLE_DEBUG("packet size: %s", total_size);
      elle::Buffer packet(static_cast<std::size_t>(total_size));
      for (elle::Buffer::Size offset = 0; offset < total_size;)
      {
        check_control(this->_stream);
        uint32_t size = std::min(total_size - offset, this->_chunk_size);
        ELLE_DEBUG("read chunk of size %s", size);
        infinit::protocol::read(this->_stream, packet, size, offset);
        ELLE_DUMP("current packet state: '%x'", packet);
        offset += size;
        ELLE_ASSERT_LTE(offset, total_size);
      }
      ELLE_DEBUG("got packet '%f'", packet);
      ELLE_DUMP("packet content: '%x'", packet);
      // Check hash.
      if (this->_checksum)
        enforce_checksums_equal(packet, hash);
      return packet;
    }

    void
    Version020Impl::_write(elle::Buffer const& packet)
    {
      try
      {
        if (this->_checksum)
        {
          reactor::Thread::NonInterruptible ni;
          // Compute the hash and send it first.
          auto hash = compute_checksum(packet);
          ELLE_DEBUG("send checksum %s", hash)
            infinit::protocol::write(this->_stream, hash);
        }
        {
          reactor::Thread::NonInterruptible ni;
          if (this->_checksum)
            write_control(this->_stream, Control::keep_going);
          // Send the size.
          auto size = packet.size();
          ELLE_DEBUG("send packet size %s", size)
            Serializer::Super::uint32_put(this->_stream, size);
          this->_stream.flush();
        }
        for (elle::Buffer::Size offset = 0;
             offset < packet.size();
             offset += this->_chunk_size)
        {
          reactor::Thread::NonInterruptible ni;
          write_control(this->_stream, Control::keep_going);
          auto to_send = std::min(this->_chunk_size, packet.size() - offset);
          ELLE_DEBUG("send actual data")
            infinit::protocol::write(
              this->_stream, packet, false, offset, to_send);
          this->_stream.flush();
        }
      }
      catch (reactor::Terminate const&)
      {
        write_control(this->_stream, Control::interrupt);
        this->_stream.flush();
        throw;
      }
    }
  }
}<|MERGE_RESOLUTION|>--- conflicted
+++ resolved
@@ -28,7 +28,6 @@
 {
   namespace protocol
   {
-<<<<<<< HEAD
     /*--------------------------.
     | Implementation definition |
     `--------------------------*/
@@ -131,7 +130,6 @@
       void
       _write(elle::Buffer const&) final;
     };
-=======
     /*------.
     | Types |
     `------*/
@@ -139,7 +137,6 @@
     Serializer::EOF::EOF()
       : elle::Error("end of serializer stream")
     {}
->>>>>>> 6e1d51d4
 
     /*-------------.
     | Construction |
@@ -194,7 +191,6 @@
     elle::Buffer
     Serializer::read()
     {
-<<<<<<< HEAD
       ELLE_TRACE_SCOPE("%s: read packet", *this);
       return this->_impl->read();
     }
@@ -243,110 +239,34 @@
       int nread = 0;
       auto* beginning = (char*) content.mutable_contents() + offset;
       while (nread < signed(size))
-=======
-      reactor::Lock lock(_lock_read);
-      elle::IOStreamClear clearer(_stream);
-      ELLE_TRACE("%s: read packet", *this)
->>>>>>> 6e1d51d4
       {
         char* where = beginning + nread;
         try
         {
-<<<<<<< HEAD
           ELLE_DEBUG_SCOPE("read from %s", nread);
           elle::IOStreamClear clearer(stream);
-          std::streamsize r = std::readsome(stream, where, size - nread);
-          ELLE_DEBUG("read: %sB", r);
-          nread += r;
-        }
-        catch (reactor::Terminate const& t)
-=======
-          uint32_t hash_size(_uint32_get(_stream));
-          ELLE_DUMP("%s: checksum size: %s", *this, hash_size);
-          hash.size(hash_size);
-          _stream.read(reinterpret_cast<char*>(hash.mutable_contents()),
-                       hash_size);
-          ELLE_DUMP("%s: checksum: %s", *this, hash);
-        }
-        uint32_t size(_uint32_get(_stream));
-        ELLE_DEBUG("%s: packet size: %s", *this, size);
-        elle::Buffer packet(static_cast<std::size_t>(size));
-        // read the full packet even if terminated to keep the stream
-        // in a consistent state
-        int nread = 0;
-        while (nread < signed(size))
->>>>>>> 6e1d51d4
+          nread += std::readsome(stream, where, size - nread);
+          if (stream.eof())
+            throw Serializer::EOF();
+        }
+        catch (...)
         {
           ELLE_TRACE("reading %s interrupted", stream);
           while (nread < signed(size))
           {
-<<<<<<< HEAD
             ELLE_DEBUG_SCOPE("read from %s", nread);
             char* where = beginning + nread;
-            elle::IOStreamClear clearer(stream);
+            if (stream.eof())
+              throw;
+            stream.clear();
             std::streamsize r = std::readsome(stream, where, size - nread);
             ELLE_DEBUG("read: %sB", r);
             nread += r;
           }
           throw;
         }
-=======
-            auto res = std::readsome(
-              this->_stream,
-              reinterpret_cast<char*>(packet.mutable_contents()) +  nread,
-              size - nread);
-            ELLE_DEBUG("read %s at %s/%s", res, nread, size);
-            nread += res;
-            if (this->_stream.eof())
-              throw EOF();
-          }
-          catch (...)
-          {
-            ELLE_DEBUG("Exception intercepted, flushing reader");
-            while (nread < signed(size))
-            {
-              if (this->_stream.eof())
-                throw;
-              this->_stream.clear();
-              std::streamsize r = std::readsome(_stream,
-                (char*)(packet.mutable_contents()) +  nread, size - nread);
-              nread += r;
-            }
-            throw;
-          }
-        }
-        ELLE_DUMP("%s: packet data %s", *this, packet);
-        // Check hash.
-        if (_checksum)
-        {
-#if defined(INFINIT_CRYPTOGRAPHY_LEGACY)
-          auto _hash_local =
-            infinit::cryptography::hash(
-              infinit::cryptography::Plain(
-                elle::WeakBuffer(packet.mutable_contents(),
-                                 packet.size())),
-              infinit::cryptography::Oneway::sha1);
-          auto hash_local(_hash_local.buffer());
-#else
-          auto hash_local =
-            infinit::cryptography::hash(
-              elle::ConstWeakBuffer(packet.contents(),
-                                    packet.size()),
-              infinit::cryptography::Oneway::sha1);
-#endif
-          ELLE_DUMP("%s: local checksum: %s", *this, hash_local);
-          if (hash_local != hash)
-          {
-            ELLE_ERR("%s: wrong packet checksum", *this);
-            throw ChecksumError();
-          }
-          else
-            ELLE_DUMP("%s: checksum match", *this);
-        }
-        return packet;
->>>>>>> 6e1d51d4
-      }
-      ELLE_DUMP("content: %x (size: %s)", content, content.size());
+        ELLE_DUMP("content: %x (size: %s)", content, content.size());
+      }
     }
 
     static
@@ -354,7 +274,6 @@
     read(Serializer::Inner& stream,
          boost::optional<uint32_t> size = boost::none)
     {
-<<<<<<< HEAD
       ELLE_DEBUG_SCOPE("read %s (size: %s)", stream, size);
       if (!size)
         size = Serializer::Super::uint32_get(stream);
@@ -370,16 +289,6 @@
     compute_checksum(elle::Buffer const& content)
     {
       ELLE_DUMP("compute checksum of '%s'", content);
-=======
-      // The write must not be interrupted, otherwise it will break
-      // the serialization protocol.
-      reactor::Thread::NonInterruptible ni;
-      reactor::Lock lock(_lock_write);
-      elle::IOStreamClear clearer(_stream);
-      ELLE_TRACE("%s: send %f", *this, packet)
-      if (_checksum)
-      {
->>>>>>> 6e1d51d4
 #if defined(INFINIT_CRYPTOGRAPHY_LEGACY)
       auto _hash =
         infinit::cryptography::hash(
@@ -448,11 +357,6 @@
     elle::Buffer
     Version010Impl::_read()
     {
-      int state = 0;
-      elle::SafeFinally state_checker([&] {
-          if (state == 1)
-            ELLE_ERR("serializer::read interrupted in unsafe state");
-        });
       elle::Buffer hash;
       if (this->_checksum)
         ELLE_DEBUG("read checksum")
@@ -461,7 +365,6 @@
       auto packet = infinit::protocol::read(this->_stream);
       ELLE_DEBUG("got packet '%f'", packet);
       ELLE_DUMP("packet content: '%x'", packet);
-      state = 2;
       // Check checksums match.
       if (this->_checksum)
         enforce_checksums_equal(packet, hash);
