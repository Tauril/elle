//
// ---------- header ----------------------------------------------------------
//
// project       hole
//
// license       infinit
//
// author        julien quintard   [wed may 11 15:20:51 2011]
//

//
// ---------- includes --------------------------------------------------------
//

#include <Infinit.hh>
#include <elle/types.hh>
#include <nucleus/Nucleus.hh>
#include <lune/Lune.hh>
#include <hole/Hole.hh>

namespace hole
{

//
// ---------- functions -------------------------------------------------------
//

  ///
  /// the main function.
  ///
  elle::Status          Main(elle::Natural32                    argc,
                             elle::Character*                   argv[])
  {
    // XXX Infinit::Parser is not deleted in case of error

    // initialize the Elle library.
    if (elle::Elle::Initialize() == elle::Status::Error)
      escape("unable to initialize Elle");

    // initialize the nucleus library.
    if (nucleus::Nucleus::Initialize() == elle::Status::Error)
      escape("unable to initialize Nucleus");

    // initialize the Lune library.
    if (lune::Lune::Initialize() == elle::Status::Error)
      escape("unable to initialize Lune");

    // initialize Infinit.
    if (Infinit::Initialize() == elle::Status::Error)
      escape("unable to initialize Infinit");

    // set up the program.
    if (elle::concurrency::Program::Setup() == elle::Status::Error)
      escape("unable to set up the program");

    // allocate a new parser.
    Infinit::Parser = new elle::Parser(argc, argv);

    // specify a program description.
    if (Infinit::Parser->Description(Infinit::Version +
                                     " "+
                                     "Copyright (c) 2008, 2009, 2010, 2011, "
                                     "Julien Quintard, All rights "
                                     "reserved.\n") == elle::Status::Error)
      escape("unable to set the description");

    // register the options.
    if (Infinit::Parser->Register(
          "Help",
          'h',
          "help",
          "display the help",
          elle::Parser::KindNone) == elle::Status::Error)
      escape("unable to register the option");

    // register the option.
    if (Infinit::Parser->Register(
          "Network",
          'n',
          "network",
          "specifies the name of the network",
          elle::Parser::KindRequired) == elle::Status::Error)
      escape("unable to register the option");

    // parse.
    if (Infinit::Parser->Parse() == elle::Status::Error)
      escape("unable to parse the command line");

    // test the option.
    if (Infinit::Parser->Test("Help") == elle::Status::True)
      {
        // display the usage.
        Infinit::Parser->Usage();

        // quit.
        return elle::Status::Ok;
      }

    // retrieve the network name.
    if (Infinit::Parser->Value("Network",
                               Infinit::Network) == elle::Status::Error)
      {
        // display the usage.
        Infinit::Parser->Usage();

        escape("unable to retrieve the network name");
      }

<<<<<<< HEAD
    // initialize the Hole library.
    if (hole::Hole::Initialize() == elle::Status::Error)
      escape("unable to initialize Hole");
=======
    reactor::Thread t(elle::concurrency::scheduler(), "Hole initialization",
                      &hole::Hole::Initialize);
    // // initialize the Hole library.
    // if (hole::Hole::Initialize() == elle::StatusError)
    //   escape("unable to initialize Hole");
>>>>>>> b07c9c34

    // launch the program.
    if (elle::concurrency::Program::Launch() == elle::Status::Error)
      escape("an error occured while processing events");

    // delete the parser.
    delete Infinit::Parser;
    Infinit::Parser = nullptr;

    // clean Hole.
    if (hole::Hole::Clean() == elle::Status::Error)
      escape("unable to clean Hole");

    // clean Infinit.
    if (Infinit::Clean() == elle::Status::Error)
      escape("unable to clean Infinit");

    // clean Lune
    if (lune::Lune::Clean() == elle::Status::Error)
      escape("unable to clean Lune");

    // clean the nucleus library.
    if (nucleus::Nucleus::Clean() == elle::Status::Error)
      escape("unable to clean Nucleus");

    // clean Elle.
    if (elle::Elle::Clean() == elle::Status::Error)
      escape("unable to clean Elle");

    return elle::Status::Ok;
  }

}

//
// ---------- main ------------------------------------------------------------
//

///
/// this is the program entry point.
///
int                     main(int                                argc,
                             char*                              argv[])
{
  try
    {
      if (hole::Main(argc, argv) == elle::Status::Error)
        {
          show();

          return (1);
        }
    }
  catch (...)
    {
      std::cout << "The program has been terminated following "
                << "a fatal error" << std::endl;

      return (1);
    }

  return (0);
}<|MERGE_RESOLUTION|>--- conflicted
+++ resolved
@@ -106,17 +106,11 @@
         escape("unable to retrieve the network name");
       }
 
-<<<<<<< HEAD
-    // initialize the Hole library.
-    if (hole::Hole::Initialize() == elle::Status::Error)
-      escape("unable to initialize Hole");
-=======
     reactor::Thread t(elle::concurrency::scheduler(), "Hole initialization",
                       &hole::Hole::Initialize);
     // // initialize the Hole library.
     // if (hole::Hole::Initialize() == elle::StatusError)
     //   escape("unable to initialize Hole");
->>>>>>> b07c9c34
 
     // launch the program.
     if (elle::concurrency::Program::Launch() == elle::Status::Error)
