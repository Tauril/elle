#ifdef INFINIT_WINDOWS
# include <winsock2.h>
#else
# include <arpa/inet.h>
#endif

#include <elle/log.hh>
#include <elle/elle.hh>

#include <cryptography/hash.hh>

#include <elle/serialization/binary.hh>
#include <elle/serialization/json.hh>

#include <reactor/scheduler.hh>
#include <reactor/exception.hh>
#include <reactor/Barrier.hh>

#include <protocol/Serializer.hh>
#include <protocol/exceptions.hh>

ELLE_LOG_COMPONENT("infinit.protocol.Serializer");

namespace infinit
{
  namespace protocol
  {
    /*--------------------------.
    | Implementation definition |
    `--------------------------*/
    class Serializer::pImpl
    {
    protected:
      pImpl(std::iostream& stream,
            elle::Buffer::Size chunk_size,
            bool checksum)
        : _stream(stream)
        , _chunk_size(chunk_size)
        , _checksum(checksum)
        , _lock_write()
        , _lock_read()
      {
      }

    public:
      virtual
      ~pImpl() = default;

    public:
      elle::Buffer
      read()
      {
        while (true)
        {
          try
          {
            reactor::Lock lock(this->_lock_read);
            elle::IOStreamClear clearer(this->_stream);
            return this->_read();
          }
          catch (InterruptionError const&)
          {
          }
        }
        ELLE_ERR("exit reading")
          elle::unreachable();
      }

      virtual
      elle::Buffer
      _read() = 0;

      void
      write(elle::Buffer const& packet)
      {
        reactor::Lock lock(this->_lock_write);
        elle::IOStreamClear clearer(this->_stream);
        this->_write(packet);
      }

      virtual
      void
      _write(elle::Buffer const&) = 0;

    private:
      ELLE_ATTRIBUTE(std::iostream&, stream, protected);
      ELLE_ATTRIBUTE(elle::Buffer::Size, chunk_size, protected);
      ELLE_ATTRIBUTE(bool, checksum, protected);
      ELLE_ATTRIBUTE(reactor::Mutex, lock_write, protected);
      ELLE_ATTRIBUTE(reactor::Mutex, lock_read, protected);
    };

    struct Version010Impl
      : public Serializer::pImpl
    {
    public:
      Version010Impl(std::iostream& stream,
                     elle::Buffer::Size chunk_size,
                     bool checksum)
        :  Serializer::pImpl(stream, chunk_size, checksum)
      {
      }

    public:
      elle::Buffer
      _read() final;

      void
      _write(elle::Buffer const&) final;
    };

    struct Version020Impl
      : public Serializer::pImpl
    {
    public:
      Version020Impl(std::iostream& stream,
                 elle::Buffer::Size chunk_size,
                 bool checksum)
        :  Serializer::pImpl(stream, chunk_size, checksum)
      {
      }

    public:
      elle::Buffer
      _read() final;

      void
      _write(elle::Buffer const&) final;
    };

    /*-------------.
    | Construction |
    `-------------*/
    Serializer::Serializer(std::iostream& stream,
                           elle::Version const& version,
                           bool checksum)
      : Serializer(*reactor::Scheduler::scheduler(), stream, version, checksum)
    {
    }

    Serializer::Serializer(reactor::Scheduler& scheduler,
                           std::iostream& stream,
                           elle::Version const& version,
                           bool checksum)
      : Super(scheduler)
      , _version(version)
      , _chunk_size(2 << 16)
      , _checksum(checksum)
    {
      if (this->version() >= elle::Version(0, 2, 0))
      {
        ELLE_TRACE("%s: send local version '%s'", *this, this->version())
          elle::serialization::json::serialize(this->version(), stream);
        ELLE_TRACE("%s: read peer version", *this)
        {
          auto peer_version
            = elle::serialization::json::deserialize<elle::Version>(
              stream);
          ELLE_DEBUG("peer version: %s", peer_version);
          this->_version = std::min(peer_version, this->version());
        }
      }
      ELLE_TRACE("using version: '%s'", this->version());
      if (this->version() < elle::Version(0, 2, 0))
        this->_impl.reset(
          new Version010Impl(stream, this->_chunk_size, checksum));
      else
        this->_impl.reset(
          new Version020Impl(stream, this->_chunk_size, checksum));
    }

    Serializer::~Serializer()
    {
    }

    /*----------.
    | Receiving |
    `----------*/

    elle::Buffer
    Serializer::read()
    {
<<<<<<< HEAD
      ELLE_TRACE_SCOPE("%s: read packet", *this);
      return this->_impl->read();
=======
      reactor::Lock lock(_lock_read);
      elle::IOStreamClear clearer(_stream);
      int state = 0;
      elle::SafeFinally state_checker([&] {
        if (state == 1)
          ELLE_ERR("serializer::read interrupted in unsafe state");
      });
      ELLE_TRACE("%s: read packet", *this)
      {
        elle::Buffer hash;
        if (_checksum)
        {
          uint32_t hash_size(_uint32_get(_stream));
          ELLE_DUMP("%s: checksum size: %s", *this, hash_size);

          hash.size(hash_size);
          _stream.read(reinterpret_cast<char*>(hash.mutable_contents()),
                       hash_size);
          ELLE_DUMP("%s: checksum: %s", *this, hash);
        }
        uint32_t size(_uint32_get(_stream));
        ELLE_DEBUG("%s: packet size: %s", *this, size);
        state = 1;
        elle::Buffer packet(static_cast<std::size_t>(size));
        // read the full packet even if terminated to keep the stream
        // in a consistent state
        int nread = 0;
        while (nread < signed(size))
        {
          try
          {
            elle::IOStreamClear clearer(_stream);
            std::streamsize r = std::readsome(_stream,
              (char*)(packet.mutable_contents()) +  nread, size - nread);
            nread += r;
          }
          catch (reactor::Terminate const&)
          {
            while (nread < signed(size))
            {
              elle::IOStreamClear clearer(_stream);
              std::streamsize r = std::readsome(_stream,
                (char*)(packet.mutable_contents()) +  nread, size - nread);
              nread += r;
            }
            state = 2;
            throw;
          }
        }
        state = 2;
        ELLE_DUMP("%s: packet data %s", *this, packet);
        // Check hash.
        if (_checksum)
        {
#if defined(INFINIT_CRYPTOGRAPHY_LEGACY)
          auto _hash_local =
            infinit::cryptography::hash(
              infinit::cryptography::Plain(
                elle::WeakBuffer(packet.mutable_contents(),
                                 packet.size())),
              infinit::cryptography::Oneway::sha1);
          auto hash_local(_hash_local.buffer());
#else
          auto hash_local =
            infinit::cryptography::hash(
              elle::ConstWeakBuffer(packet.contents(),
                                    packet.size()),
              infinit::cryptography::Oneway::sha1);
#endif
          ELLE_DUMP("%s: local checksum: %s", *this, hash_local);
          if (hash_local != hash)
          {
            ELLE_ERR("%s: wrong packet checksum", *this);
            throw ChecksumError();
          }
          else
            ELLE_DUMP("%s: checksum match", *this);
        }
        return packet;
      }
>>>>>>> 3fd7098e
    }

    /*--------.
    | Sending |
    `--------*/

    void
    Serializer::_write(elle::Buffer const& packet)
    {
      ELLE_TRACE_SCOPE("%s: write packet '%f' (%s bytes)",
                       *this, packet, packet.size());
      this->_impl->write(packet);
    }

    /*----------.
    | Printable |
    `----------*/

    void
    Serializer::print(std::ostream& stream) const
    {
      stream << "Serializer " << this;
    }

    /*---------------.
    | Implementation |
    `---------------*/
    // Read a chunk from the given stream.
    // The data struct is:
    // - the size: 4 bytes
    // - the content: $size bytes.
    static
    elle::Buffer
    read(Serializer::Inner& stream,
         boost::optional<uint32_t> size = boost::none)
    {
      elle::Buffer content;
      if (!size)
        size = Serializer::Super::uint32_get(stream);
      ELLE_DUMP("expected size: %s", *size);
      content.size(*size);
      stream.read(reinterpret_cast<char*>(content.mutable_contents()), *size);
      ELLE_DUMP("content: %x (size: %s)", content, content.size());
      return content;
    }

    // Return the sha1 of a given buffer.
    static
    elle::Buffer
    compute_checksum(elle::Buffer const& content)
    {
      ELLE_DUMP("compute checksum of '%s'", content);
#if defined(INFINIT_CRYPTOGRAPHY_LEGACY)
      auto _hash =
        infinit::cryptography::hash(
          infinit::cryptography::Plain(
            elle::WeakBuffer(content.mutable_contents(),
                             content.size())),
          infinit::cryptography::Oneway::sha1);
      auto hash(_hash.buffer());
#else
      auto hash =
        infinit::cryptography::hash(
          elle::ConstWeakBuffer(content.contents(),
                                content.size()),
          infinit::cryptography::Oneway::sha1);
#endif
      ELLE_DUMP("checksum: '%x'", hash);
      return hash;
    }

    // Make sure the given buffer checksum match the given checksum.
    static
    void
    enforce_checksums_equal(elle::Buffer const& content,
                            elle::Buffer const& expected_checksum)
    {
      ELLE_DEBUG_SCOPE("compare '%f' checksum with expected '%x'",
                       content, expected_checksum);
      auto checksum = compute_checksum(content);
      ELLE_DEBUG("checksum: '%x'", checksum);
      if (checksum != expected_checksum)
      {
        ELLE_ERR("wrong packet checksum")
          throw ChecksumError();
      }
      else
        ELLE_DEBUG("checksums match");
    }

    static
    void
    write(Serializer::Inner& stream,
          elle::Buffer const& content,
          bool write_size = true,
          elle::Buffer::Size offset = 0,
          boost::optional<elle::Buffer::Size> size = boost::none)
    {
      elle::Buffer::Size to_send = size ? size.get() : content.size();
      ELLE_DEBUG_SCOPE("write %s '%f' (offset: %s)",
                       to_send == content.size()
                       ? std::string{"whole"}
                       : elle::sprintf("%s bytes from", to_send),
                       content,
                       offset);
      if (write_size)
        ELLE_DEBUG("write size: %s byte(s)", to_send)
          Serializer::Super::uint32_put(stream, to_send);
      ELLE_DEBUG("write content: '%f'", content)
        stream.write(
          reinterpret_cast<char*>(content.mutable_contents()) + offset,
          to_send);
    }

    /*--------------.
    | Version 0.1.0 |
    `--------------*/
    elle::Buffer
    Version010Impl::_read()
    {
      int state = 0;
      elle::SafeFinally state_checker([&] {
          if (state == 1)
            ELLE_ERR("serializer::read interrupted in unsafe state");
        });
      elle::Buffer hash;
      if (this->_checksum)
        ELLE_DEBUG("read checksum")
          hash = infinit::protocol::read(this->_stream);
      ELLE_DEBUG("read actual data");
      auto packet = infinit::protocol::read(this->_stream);
      ELLE_DEBUG("got packet '%f'", packet);
      ELLE_DUMP("packet content: '%x'", packet);
      state = 2;
      // Check checksums match.
      if (this->_checksum)
        enforce_checksums_equal(packet, hash);
      return packet;
    }

    void
    Version010Impl::_write(elle::Buffer const& packet)
    {
      // The write must not be interrupted, otherwise it will break
      // the serialization protocol.
      reactor::Thread::NonInterruptible ni;
      if (this->_checksum)
      {
        auto hash = compute_checksum(packet);
        ELLE_DEBUG("send checksum %x", hash)
          infinit::protocol::write(this->_stream, hash);
      }
      ELLE_DEBUG("send actual data")
        infinit::protocol::write(this->_stream, packet);
      this->_stream.flush();
    }

    /*--------------.
    | Version 0.2.0 |
    `--------------*/
    enum Control: unsigned char
    {
      keep_going = 0,
      interrupt = 1,
      // Unknown.
      unknown = 255
    };

    // Check control byte.
    static
    void
    check_control(Serializer::Inner& stream)
    {
      ELLE_DEBUG_SCOPE("read control");
      char control = (char) Control::unknown;
      stream.read(&control, 1);
      ELLE_DEBUG("control: '%f'", control);
      if (control == Control::keep_going)
        return;
      if (control == Control::interrupt)
        throw InterruptionError();
      elle::unreachable();
    }

    static
    void
    write_control(Serializer::Inner& stream,
                  Control control)
    {
      ELLE_DEBUG_SCOPE("send control %s", control);
      char c = static_cast<char>(control);
      stream.write(&c, 1);
    }

    elle::Buffer
    Version020Impl::_read()
    {
      elle::Buffer hash;
      if (this->_checksum)
      {
        ELLE_DEBUG("read checksum")
          hash = infinit::protocol::read(this->_stream);
        check_control(this->_stream);
      }
      // Get the total size.
      uint32_t total_size(Serializer::Super::uint32_get(this->_stream));
      ELLE_DEBUG("packet size: %s", total_size);
      elle::Buffer packet(static_cast<std::size_t>(total_size));
      for (elle::Buffer::Size offset = 0; offset < total_size;)
      {
        check_control(this->_stream);
        uint32_t size = std::min(total_size - offset, this->_chunk_size);
        ELLE_DEBUG("read chunk of size %s", size);
        this->_stream.read(
          reinterpret_cast<char*>(packet.mutable_contents()) + offset,
          size);
        ELLE_DUMP("current packet state: '%x'", packet);
        offset += size;
        ELLE_ASSERT_LTE(offset, total_size);
      }
      ELLE_DEBUG("got packet '%f'", packet);
      ELLE_DUMP("packet content: '%x'", packet);
      // Check hash.
      if (this->_checksum)
        enforce_checksums_equal(packet, hash);
      return packet;
    }

    void
    Version020Impl::_write(elle::Buffer const& packet)
    {
      try
      {
        if (this->_checksum)
        {
          reactor::Thread::NonInterruptible ni;
          // Compute the hash and send it first.
          auto hash = compute_checksum(packet);
          ELLE_DEBUG("send checksum %s", hash)
            infinit::protocol::write(this->_stream, hash);
        }
        {
          reactor::Thread::NonInterruptible ni;
          if (this->_checksum)
            write_control(this->_stream, Control::keep_going);
          // Send the size.
          auto size = packet.size();
          ELLE_DEBUG("send packet size %s", size)
            Serializer::Super::uint32_put(this->_stream, size);
          this->_stream.flush();
        }
        for (elle::Buffer::Size offset = 0;
             offset < packet.size();
             offset += this->_chunk_size)
        {
          reactor::Thread::NonInterruptible ni;
          write_control(this->_stream, Control::keep_going);
          auto to_send = std::min(this->_chunk_size, packet.size() - offset);
          ELLE_DEBUG("send actual data")
            infinit::protocol::write(
              this->_stream, packet, false, offset, to_send);
          this->_stream.flush();
        }
      }
      catch (reactor::Terminate const&)
      {
        write_control(this->_stream, Control::interrupt);
        this->_stream.flush();
        throw;
      }
    }
  }
}<|MERGE_RESOLUTION|>--- conflicted
+++ resolved
@@ -15,6 +15,9 @@
 #include <reactor/scheduler.hh>
 #include <reactor/exception.hh>
 #include <reactor/Barrier.hh>
+#include <reactor/network/socket.hh>
+#include <reactor/network/utp-socket.hh>
+#include <reactor/network/buffer.hh>
 
 #include <protocol/Serializer.hh>
 #include <protocol/exceptions.hh>
@@ -83,7 +86,7 @@
       _write(elle::Buffer const&) = 0;
 
     private:
-      ELLE_ATTRIBUTE(std::iostream&, stream, protected);
+      ELLE_ATTRIBUTE_RX(std::iostream&, stream, protected);
       ELLE_ATTRIBUTE(elle::Buffer::Size, chunk_size, protected);
       ELLE_ATTRIBUTE(bool, checksum, protected);
       ELLE_ATTRIBUTE(reactor::Mutex, lock_write, protected);
@@ -143,6 +146,7 @@
                            elle::Version const& version,
                            bool checksum)
       : Super(scheduler)
+      , _stream(stream)
       , _version(version)
       , _chunk_size(2 << 16)
       , _checksum(checksum)
@@ -180,91 +184,8 @@
     elle::Buffer
     Serializer::read()
     {
-<<<<<<< HEAD
       ELLE_TRACE_SCOPE("%s: read packet", *this);
       return this->_impl->read();
-=======
-      reactor::Lock lock(_lock_read);
-      elle::IOStreamClear clearer(_stream);
-      int state = 0;
-      elle::SafeFinally state_checker([&] {
-        if (state == 1)
-          ELLE_ERR("serializer::read interrupted in unsafe state");
-      });
-      ELLE_TRACE("%s: read packet", *this)
-      {
-        elle::Buffer hash;
-        if (_checksum)
-        {
-          uint32_t hash_size(_uint32_get(_stream));
-          ELLE_DUMP("%s: checksum size: %s", *this, hash_size);
-
-          hash.size(hash_size);
-          _stream.read(reinterpret_cast<char*>(hash.mutable_contents()),
-                       hash_size);
-          ELLE_DUMP("%s: checksum: %s", *this, hash);
-        }
-        uint32_t size(_uint32_get(_stream));
-        ELLE_DEBUG("%s: packet size: %s", *this, size);
-        state = 1;
-        elle::Buffer packet(static_cast<std::size_t>(size));
-        // read the full packet even if terminated to keep the stream
-        // in a consistent state
-        int nread = 0;
-        while (nread < signed(size))
-        {
-          try
-          {
-            elle::IOStreamClear clearer(_stream);
-            std::streamsize r = std::readsome(_stream,
-              (char*)(packet.mutable_contents()) +  nread, size - nread);
-            nread += r;
-          }
-          catch (reactor::Terminate const&)
-          {
-            while (nread < signed(size))
-            {
-              elle::IOStreamClear clearer(_stream);
-              std::streamsize r = std::readsome(_stream,
-                (char*)(packet.mutable_contents()) +  nread, size - nread);
-              nread += r;
-            }
-            state = 2;
-            throw;
-          }
-        }
-        state = 2;
-        ELLE_DUMP("%s: packet data %s", *this, packet);
-        // Check hash.
-        if (_checksum)
-        {
-#if defined(INFINIT_CRYPTOGRAPHY_LEGACY)
-          auto _hash_local =
-            infinit::cryptography::hash(
-              infinit::cryptography::Plain(
-                elle::WeakBuffer(packet.mutable_contents(),
-                                 packet.size())),
-              infinit::cryptography::Oneway::sha1);
-          auto hash_local(_hash_local.buffer());
-#else
-          auto hash_local =
-            infinit::cryptography::hash(
-              elle::ConstWeakBuffer(packet.contents(),
-                                    packet.size()),
-              infinit::cryptography::Oneway::sha1);
-#endif
-          ELLE_DUMP("%s: local checksum: %s", *this, hash_local);
-          if (hash_local != hash)
-          {
-            ELLE_ERR("%s: wrong packet checksum", *this);
-            throw ChecksumError();
-          }
-          else
-            ELLE_DUMP("%s: checksum match", *this);
-        }
-        return packet;
-      }
->>>>>>> 3fd7098e
     }
 
     /*--------.
@@ -292,22 +213,64 @@
     /*---------------.
     | Implementation |
     `---------------*/
+
     // Read a chunk from the given stream.
     // The data struct is:
     // - the size: 4 bytes
     // - the content: $size bytes.
     static
+    void
+    read(Serializer::Inner& stream,
+         elle::Buffer& content,
+         uint32_t size,
+         uint32_t offset = 0)
+    {
+      ELLE_DEBUG_SCOPE("read %s bytes from %s at offset %s (to %f)",
+                       size, stream, offset, content);
+      // read the full packet even if terminated to keep the stream
+      // in a consistent state
+      int nread = 0;
+      auto* beginning = (char*) content.mutable_contents() + offset;
+      while (nread < signed(size))
+      {
+        char* where = beginning + nread;
+        try
+        {
+          ELLE_DEBUG_SCOPE("read from %s", nread);
+          elle::IOStreamClear clearer(stream);
+          std::streamsize r = std::readsome(stream, where, size - nread);
+          ELLE_DEBUG("read: %sB", r);
+          nread += r;
+        }
+        catch (reactor::Terminate const& t)
+        {
+          ELLE_TRACE("reading %s interrupted", stream);
+          while (nread < signed(size))
+          {
+            ELLE_DEBUG_SCOPE("read from %s", nread);
+            char* where = beginning + nread;
+            elle::IOStreamClear clearer(stream);
+            std::streamsize r = std::readsome(stream, where, size - nread);
+            ELLE_DEBUG("read: %sB", r);
+            nread += r;
+          }
+          throw;
+        }
+      }
+      ELLE_DUMP("content: %x (size: %s)", content, content.size());
+    }
+
+    static
     elle::Buffer
     read(Serializer::Inner& stream,
          boost::optional<uint32_t> size = boost::none)
     {
-      elle::Buffer content;
+      ELLE_DEBUG_SCOPE("read %s (size: %s)", stream, size);
       if (!size)
         size = Serializer::Super::uint32_get(stream);
       ELLE_DUMP("expected size: %s", *size);
-      content.size(*size);
-      stream.read(reinterpret_cast<char*>(content.mutable_contents()), *size);
-      ELLE_DUMP("content: %x (size: %s)", content, content.size());
+      elle::Buffer content(*size);
+      read(stream, content, *size);
       return content;
     }
 
@@ -364,7 +327,7 @@
           boost::optional<elle::Buffer::Size> size = boost::none)
     {
       elle::Buffer::Size to_send = size ? size.get() : content.size();
-      ELLE_DEBUG_SCOPE("write %s '%f' (offset: %s)",
+      ELLE_DEBUG_SCOPE("write %s '%x' (offset: %s)",
                        to_send == content.size()
                        ? std::string{"whole"}
                        : elle::sprintf("%s bytes from", to_send),
@@ -373,7 +336,7 @@
       if (write_size)
         ELLE_DEBUG("write size: %s byte(s)", to_send)
           Serializer::Super::uint32_put(stream, to_send);
-      ELLE_DEBUG("write content: '%f'", content)
+      ELLE_DEBUG("write content: '%x'", content)
         stream.write(
           reinterpret_cast<char*>(content.mutable_contents()) + offset,
           to_send);
@@ -478,9 +441,7 @@
         check_control(this->_stream);
         uint32_t size = std::min(total_size - offset, this->_chunk_size);
         ELLE_DEBUG("read chunk of size %s", size);
-        this->_stream.read(
-          reinterpret_cast<char*>(packet.mutable_contents()) + offset,
-          size);
+        infinit::protocol::read(this->_stream, packet, size, offset);
         ELLE_DUMP("current packet state: '%x'", packet);
         offset += size;
         ELLE_ASSERT_LTE(offset, total_size);
