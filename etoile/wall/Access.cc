//
// ---------- header ----------------------------------------------------------
//
// project       etoile
//
// license       infinit
//
// author        julien quintard   [wed mar 31 19:26:06 2010]
//

//
// ---------- includes --------------------------------------------------------
//

#include <etoile/wall/Access.hh>

#include <etoile/gear/Identifier.hh>
#include <etoile/gear/Scope.hh>
#include <etoile/gear/Object.hh>
#include <etoile/gear/Gear.hh>

#include <etoile/automaton/Access.hh>

#include <Infinit.hh>

namespace etoile
{
  namespace wall
  {

//
// ---------- static methods --------------------------------------------------
//

    ///
    /// this method returns the caller the access record associated with
    /// the given subject.
    ///
    /// note that this method should be used careful as a pointer to the
    /// target record is returned. should this record be destroyed by another
    /// actor's operation, accessing it could make the system crash.
    ///
    elle::Status        Access::Lookup(
                          const gear::Identifier&               identifier,
                          const nucleus::Subject&               subject,
                          nucleus::Record*&                     record)
    {
      gear::Actor*      actor;
      gear::Scope*      scope;
      gear::Object*     context;

      // debug.
      if (Infinit::Configuration.etoile.debug == true)
        printf("[etoile] wall::Access::Lookup()\n");

      // select the actor.
      if (gear::Actor::Select(identifier, actor) == elle::Status::Error)
        escape("unable to select the actor");

      // retrieve the scope.
      scope = actor->scope;

      // declare a critical section.
      reactor::Lock lock(&elle::concurrency::scheduler(), scope->mutex);
      {
        // retrieve the context.
        if (scope->Use(context) == elle::Status::Error)
          escape("unable to retrieve the context");

        // apply the lookup automaton on the context.
        if (automaton::Access::Lookup(*context,
                                      subject,
                                      record) == elle::Status::Error)
          escape("unable to lookup the access record");
      }

      return elle::Status::Ok;
    }

    ///
    /// this method returns a subset of the object's access access list.
    ///
    /// note that this method should be used careful as a set of pointers to
    /// the target records is returned. should one of the records be destroyed
    /// by another actor's operation, accessing it could make the system crash.
    ///
    elle::Status        Access::Consult(
                          const gear::Identifier&               identifier,
                          const nucleus::Index&                 index,
                          const nucleus::Size&                  size,
                          nucleus::Range<nucleus::Record>&      range)
    {
      gear::Actor*      actor;
      gear::Scope*      scope;
      gear::Object*     context;

      // debug.
      if (Infinit::Configuration.etoile.debug == true)
        printf("[etoile] wall::Access::Consult()\n");

      // select the actor.
      if (gear::Actor::Select(identifier, actor) == elle::Status::Error)
        escape("unable to select the actor");

      // retrieve the scope.
      scope = actor->scope;

      // declare a critical section.
      reactor::Lock lock(&elle::concurrency::scheduler(), scope->mutex);
      {
        // retrieve the context.
        if (scope->Use(context) == elle::Status::Error)
          escape("unable to retrieve the context");

        // apply the consult automaton on the context.
        if (automaton::Access::Consult(*context,
                                       index,
                                       size,
                                       range) == elle::Status::Error)
          escape("unable to consult the access records");
      }

      return elle::Status::Ok;
    }

    ///
    /// this method grants the given access permissions to the subject.
    ///
    elle::Status        Access::Grant(
                          const gear::Identifier&               identifier,
                          const nucleus::Subject&               subject,
                          const nucleus::Permissions&           permissions)
    {
      gear::Actor*      actor;
      gear::Scope*      scope;
      gear::Object*     context;

      // debug.
      if (Infinit::Configuration.etoile.debug == true)
        printf("[etoile] wall::Access::Grant()\n");

      // select the actor.
      if (gear::Actor::Select(identifier, actor) == elle::Status::Error)
        escape("unable to select the actor");

      // retrieve the scope.
      scope = actor->scope;

      // declare a critical section.
      reactor::Lock lock(&elle::concurrency::scheduler(), scope->mutex.write());
      {
        // retrieve the context.
        if (scope->Use(context) == elle::Status::Error)
          escape("unable to retrieve the context");

        // apply the grant automaton on the context.
        if (automaton::Access::Grant(*context,
                                     subject,
                                     permissions) == elle::Status::Error)
          escape("unable to grant access to the subject");

        // set the actor's state.
        actor->state = gear::Actor::StateUpdated;
      }

      return elle::Status::Ok;
    }

    ///
    /// this method removes the user's permissions from the access control
    /// list.
    ///
    elle::Status        Access::Revoke(
                          const gear::Identifier&               identifier,
                          const nucleus::Subject&               subject)
    {
      gear::Actor*      actor;
      gear::Scope*      scope;
      gear::Object*     context;

      // debug.
      if (Infinit::Configuration.etoile.debug == true)
        printf("[etoile] wall::Access::Revoke()\n");

      // select the actor.
      if (gear::Actor::Select(identifier, actor) == elle::Status::Error)
        escape("unable to select the actor");

      // retrieve the scope.
      scope = actor->scope;

      // declare a critical section.
      reactor::Lock lock(&elle::concurrency::scheduler(), scope->mutex.write());
      {
        // retrieve the context.
        if (scope->Use(context) == elle::Status::Error)
          escape("unable to retrieve the context");

        // apply the revoke automaton on the context.
        if (automaton::Access::Revoke(*context,
                                      subject) == elle::Status::Error)
          escape("unable to revoke the subject's access permissions");

        // set the actor's state.
        actor->state = gear::Actor::StateUpdated;
      }
<<<<<<< HEAD
      zone.Unlock();

      return elle::Status::Ok;
=======
      return elle::StatusOk;
>>>>>>> b07c9c34
    }

  }
}<|MERGE_RESOLUTION|>--- conflicted
+++ resolved
@@ -204,13 +204,7 @@
         // set the actor's state.
         actor->state = gear::Actor::StateUpdated;
       }
-<<<<<<< HEAD
-      zone.Unlock();
-
-      return elle::Status::Ok;
-=======
-      return elle::StatusOk;
->>>>>>> b07c9c34
+      return elle::Status::Ok;
     }
 
   }
