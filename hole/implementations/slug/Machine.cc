
#include <elle/format/ini.hxx>
#include <elle/utility/BufferSerializer.hxx>
#include <elle/network/HeaderSerializer.hxx>
#include <elle/network/BundleSerializer.hxx>
#include <elle/standalone/ReportSerializer.hxx>

#include <elle/network/Network.hh>
#include <elle/standalone/Morgue.hh>

#include <hole/implementations/slug/Machine.hh>
#include <hole/implementations/slug/Manifest.hh>
#include <hole/Hole.hh>

#include <Infinit.hh>

namespace hole
{
  namespace implementations
  {
    namespace slug
    {

//
// ---------- definitions -----------------------------------------------------
//

      ///
      /// XXX
      ///
      /// XXX corresponds to 's' i.e 19 and 'l' i.e 12 in the alphabet.
      ///
      const elle::Natural16             Machine::Default::Port = 1912;

      ///
      /// XXX 3 seconds
      ///
      const elle::Natural32             Machine::Timeout = 3000;

//
// ---------- constructors & destructors --------------------------------------
//

      ///
      /// XXX
      ///
      Machine::Machine():
        state(StateDetached),
        port(0),
        timer(NULL),
        synchroniser(NULL)
      {
      }

      ///
      /// XXX
      ///
      Machine::~Machine()
      {
        // delete the timer, if present.
        if (this->timer != NULL)
          delete this->timer;

        // delete the synchroniser, if present.
        if (this->synchroniser != NULL)
          delete this->synchroniser;
      }

//
// ---------- methods ---------------------------------------------------------
//

      ///
      /// XXX
      ///
      elle::Status      Machine::Launch()
      {
        elle::network::Locus     locus;

        // debug.
        if (Infinit::Configuration.hole.debug == true)
          printf("[hole] implementations::slug::Machine::Launch()\n");

        //
        // register the messages.
        //
        {
          // register the message.
          if (elle::network::Network::Register(
                elle::network::Procedure<TagAuthenticate>(
                  elle::concurrency::Callback<>::Infer(
                    &Machine::Authenticate, this))) == elle::Status::Error)
            escape("unable to register the callback");

          // register the message.
          if (elle::network::Network::Register(
                elle::network::Procedure<TagAuthenticated>(
                  elle::concurrency::Callback<>::Infer(
                    &Machine::Authenticated, this))) == elle::Status::Error)
            escape("unable to register the callback");

          // register the message.
          if (elle::network::Network::Register(
                elle::network::Procedure<TagPush>(
                  elle::concurrency::Callback<>::Infer(
                    &Machine::Push, this))) == elle::Status::Error)
            escape("unable to register the callback");

          // register the message.
          if (elle::network::Network::Register(
                elle::network::Procedure<TagPull>(
                  elle::concurrency::Callback<>::Infer(
                    &Machine::Pull, this))) == elle::Status::Error)
            escape("unable to register the callback");

          // register the message.
          if (elle::network::Network::Register(
                elle::network::Procedure<TagWipe>(
                  elle::concurrency::Callback<>::Infer(
                    &Machine::Wipe, this))) == elle::Status::Error)
            escape("unable to register the callback");
        }

        //
        // retrieve information from the descriptor.
        //
        {
          std::istringstream    stream;
          auto                  iterator = Hole::Set.loci.begin();
          auto                  end = Hole::Set.loci.end();

          // retrieve the machine's listening port.
          this->port = Infinit::Configuration["hole"].Get("slug.port", Machine::Default::Port);

          // for every locus in the set.
          for (; iterator != end; ++iterator)
            {
              // allocate the host.
              auto              host = std::unique_ptr<Host>(new Host);

              // create the host.
              if (host->Create(*iterator) == elle::Status::Error)
                escape("unable to create the host");

              // subscribe to the signal.
              if (host->signal.dead.Subscribe(
                    elle::concurrency::Callback<>::Infer(&Machine::Sweep,
                                            this)) == elle::Status::Error)
                escape("unable to subscribe to the signal");

              // connect the host.
              if (host->Connect() == elle::Status::Error)
                escape("unable to connect the host");

              // add the host to the guestlist.
              if (this->guestlist.Add(host->socket, host.get()) ==
                  elle::Status::Error)
                escape("unable to add the host to the guestlist");

              // release the host.
              host.release();
            }
        }

        //
        // set up the timeout after which the machine will be considered
        // alone in the network, in other words, the very first node.
        //
        {
          // allocate a timer.
          this->timer = new elle::concurrency::Timer;

          // create the timer.
          if (this->timer->Create(
                elle::concurrency::Timer::ModeSingle) == elle::Status::Error)
            escape("unable to create the timer");

          // subscribe to the timer's signal.
          if (this->timer->signal.timeout.Subscribe(
                elle::concurrency::Callback<>::Infer(&Machine::Alone,
                                        this)) == elle::Status::Error)
            escape("unable to subscribe to the signal");

          // start the timer.
          if (this->timer->Start(Machine::Timeout) == elle::Status::Error)
            escape("unable to start the timer");
        }

        //
        // finally, listen for incoming connections.
        //
        {
          elle::network::Locus   locus;
          elle::network::Host    host;

          // create a host.
          if (host.Create(elle::network::Host::TypeAny) == elle::Status::Error)
            escape("unable to create the host");

          // create the listening locus.
          if (locus.Create(host, this->port) == elle::Status::Error)
            escape("unable to create the locus");

          // listen for incoming connections.
          if (elle::network::TCPServer::Listen(
                locus,
                elle::concurrency::Callback<>::Infer(
                  &Machine::Connection, this)) == elle::Status::Error)
            escape("unable to listen for TCP connections");
        }

        return elle::Status::Ok;
      }

      ///
      /// this method stores an immutable block.
      ///
      elle::Status      Machine::Put(const nucleus::Address&    address,
                                     const nucleus::ImmutableBlock& block)
      {
        //nucleus::Derivable<nucleus::Block>      derivable(address.component,
        //                                                  block);

        // debug.
        if (Infinit::Configuration.hole.debug == true)
          printf("[hole] implementations::slug::Machine::Put[Immutable]()\n");

        // depending on the machine's state.
        switch (this->state)
          {
          case Machine::StateAttached:
            {
              //
              // in this case, the current machine is connected and has
              // been authenticated as a valid node of the network.
              //
              // therefore, the operation is carried out both locally but
              // also sent to every node in the network.
              //

              //
              // first, store the block locally.
              //
              {
                // does the block already exist.
                if (block.Exist(Hole::Implementation->network,
                                address) == elle::Status::True)
                  escape("this immutable block seems to already exist");

                // validate the block.
                if (block.Validate(address) == elle::Status::Error)
                  escape("unable to validate the block");

                // store the block.
                if (block.Store(Hole::Implementation->network,
                                address) == elle::Status::Error)
                  escape("unable to store the block");
              }

              //
              // then, publish it onto the network.
              //
              {
                Neighbourhood::Scoutor  scoutor;

                // for every scoutor.
                for (scoutor = this->neighbourhood.container.begin();
                     scoutor != this->neighbourhood.container.end();
                     scoutor++)
                  {
                    Host*               host = scoutor->second;

                    // send the block to the host.
                    host->socket->Send(
                      elle::network::Inputs<TagPush>(address, block));
                    // XXX do not check the success!

                    // ignore the error messages and continue with the
                    // next neighbour.
                    purge();
                  }
              }

              break;
            }
          default:
            {
              escape("the machine's state '%u' does not allow one to request "
                     "operations on the storage layer",
                     this->state);
            }
          }

        return elle::Status::Ok;
      }

      ///
      /// this method stores a mutable block.
      ///
      elle::Status      Machine::Put(const nucleus::Address&    address,
                                     const nucleus::MutableBlock& block)
      {
        //nucleus::Derivable<nucleus::Block>      derivable(address.component,
        //                                                  block);

        // debug.
        if (Infinit::Configuration.hole.debug == true)
          printf("[hole] implementations::slug::Machine::Put[Mutable]()\n");

        // depending on the machine's state.
        switch (this->state)
          {
          case Machine::StateAttached:
            {
              //
              // in this case, the current machine is connected and has
              // been authenticated as a valid node of the network.
              //
              // therefore, the operation is carried out both locally but
              // also sent to every node in the network.
              //

              //
              // first, store the block locally.
              //
              {
                // validate the block, depending on its component.
                //
                // indeed, the Object component requires as additional
                // block for being validated.
                switch (address.component)
                  {
                  case nucleus::ComponentObject:
                    {
                      const nucleus::Object*    object =
                        static_cast<const nucleus::Object*>(&block);

                      // validate the object according to the presence of
                      // a referenced access block.
                      if (object->meta.access != nucleus::Address::Null)
                        {
                          nucleus::Access       access;

                          // load the access block.
                          if (Hole::Pull(object->meta.access,
                                         nucleus::Version::Last,
                                         access) == elle::Status::Error)
                            escape("unable to load the access block");

                          // validate the object, providing the
                          if (object->Validate(address,
                                               access) == elle::Status::Error)
                            escape("unable to validate the object");
                        }
                      else
                        {
                          // validate the object.
                          if (object->Validate(
                                address,
                                nucleus::Access::Null) == elle::Status::Error)
                            escape("unable to validate the object");
                        }

                      break;
                    }
                  default:
                    {
                      // validate the block through the common interface.
                      if (block.Validate(address) == elle::Status::Error)
                        escape("the block seems to be invalid");

                      break;
                    }
                  case nucleus::ComponentUnknown:
                    {
                      escape("unknown component '%u'",
                             address.component);
                    }
                  }

                // store the block.
                if (block.Store(Hole::Implementation->network,
                                address) == elle::Status::Error)
                  escape("unable to store the block");
              }

              //
              // then, publish it onto the network.
              //
              {
                Neighbourhood::Scoutor  scoutor;

                // for every scoutor.
                for (scoutor = this->neighbourhood.container.begin();
                     scoutor != this->neighbourhood.container.end();
                     scoutor++)
                  {
                    Host*               host = scoutor->second;

                    // send the block to the host.
                    host->socket->Send(
                      elle::network::Inputs<TagPush>(address, block));
                    // XXX do not check the success!

                    // ignore the error messages and continue with the
                    // next neighbour.
                    purge();
                  }
              }

              break;
            }
          default:
            {
              escape("the machine's state '%u' does not allow one to request "
                     "operations on the storage layer",
                     this->state);
            }
          }

        return elle::Status::Ok;
      }

      ///
      /// this method retrieves an immutable block.
      ///
      elle::Status      Machine::Get(const nucleus::Address&    address,
                                     nucleus::ImmutableBlock&   block)
      {
        // debug.
        if (Infinit::Configuration.hole.debug == true)
          printf("[hole] implementations::slug::Machine::Get[Immutable]()\n");

        // depending on the machine's state.
        switch (this->state)
          {
          case Machine::StateAttached:
            {
              //
              // in this case, the current machine is connected and has
              // been authenticated as a valid node of the network.
              //
              // therefore, the operation is carried out both locally but
              // also sent to every node in the network.
              //

              // does the block exist.
              if (block.Exist(Hole::Implementation->network,
                              address) == elle::Status::True)
                {
                  // load the block.
                  if (block.Load(Hole::Implementation->network,
                                 address) == elle::Status::Error)
                    escape("unable to load the block");

                  // validate the block.
                  if (block.Validate(address) == elle::Status::Error)
                    escape("the block seems to be invalid");
                }
              else
                {
                  //
                  // otherwise, go through the neighbours and retrieve
                  // the block from them.
                  //
                  Neighbourhood::Scoutor                scoutor;

                  // for every scoutor.
                  for (scoutor = this->neighbourhood.container.begin();
                       scoutor != this->neighbourhood.container.end();
                       scoutor++)
                    {
                      Host*                     host = scoutor->second;
                      nucleus::ImmutableBlock*  b;

                      // clone the block by relying on the factory.
                      if (nucleus::Nucleus::Factory.Build(
                            block.component,
                            b) == elle::Status::Error)
                        escape("unable to clone the block");

                      auto ptr = std::unique_ptr<nucleus::ImmutableBlock>(b);
                      //nucleus::Derivable<nucleus::Block>        derivable(*b);

                      // request the host.
                      if (host->socket->Call(
                            elle::network::Inputs<TagPull>(address,
                                                  nucleus::Version::Any),
                            elle::network::Outputs<TagBlock>(block)) ==
                          elle::Status::Ok)
                        {
                          // validate the block.
                          if (b->Validate(address) == elle::Status::Ok)
                            {
                              // finally, store it locally.
                              if (b->Store(Hole::Implementation->network,
                                           address) == elle::Status::Ok)
                                break;
                            }
                        }

                      // ignore the error messages and continue with the
                      // next neighbour.
                      purge();
                    }

                  // check if none if the neighbour has the block.
                  if (scoutor == this->neighbourhood.container.end())
                    escape("unable to retrieve the block associated with "
                           "the given address from the other peers");

                  // finally, load the block since it has been retrieved
                  // and stored locally.
                  if (block.Load(Hole::Implementation->network,
                                 address) == elle::Status::Error)
                    escape("unable to load the block");
                }

              break;
            }
          default:
            {
              escape("the machine's state '%u' does not allow one to request "
                     "operations on the storage layer",
                     this->state);
            }
          }

        return elle::Status::Ok;
      }

      ///
      /// this method retrieves a mutable block.
      ///
      elle::Status      Machine::Get(const nucleus::Address&    address,
                                     const nucleus::Version&    version,
                                     nucleus::MutableBlock&     block)
      {
        //nucleus::Derivable<nucleus::Block>      derivable(block);

        // debug.
        if (Infinit::Configuration.hole.debug == true)
          printf("[hole] implementations::slug::Machine::Get[Mutable]()\n");

        // depending on the machine's state.
        switch (this->state)
          {
          case Machine::StateAttached:
            {
              //
              // in this case, the current machine is connected and has
              // been authenticated as a valid node of the network.
              //

              //
              // first, do something special: all the hosts are contacted
              // in order to retrieve the latest version of the block, if
              // the latest version is requested.
              //
              // this is required since no synchronisation mechanism is
              // present yet so the current machine may have missed some
              // versions when disconnected.
              //
              if (version == nucleus::Version::Last)
                {
                  Neighbourhood::Scoutor        scoutor;

                  // for every scoutor.
                  for (scoutor = this->neighbourhood.container.begin();
                       scoutor != this->neighbourhood.container.end();
                       scoutor++)
                    {
                      Host*                     host = scoutor->second;
                      nucleus::MutableBlock*    b;

                      // duplicate the block in its original form.
                      if (nucleus::Nucleus::Factory.Build(
                            block.component,
                            b) == elle::Status::Error)
                        escape("unable to clone the block");

                      auto ptr = std::unique_ptr<nucleus::MutableBlock>(b);
                      //nucleus::Derivable<nucleus::Block>        derivable(*b);

                      // request the host.
                      if (host->socket->Call(
                            elle::network::Inputs<TagPull>(address, version),
                            elle::network::Outputs<TagBlock>(*b)) ==
                          elle::Status::Ok)
                        {
                          // validate the block, depending on its component.
                          //
                          // indeed, the Object component requires as
                          // additional block for being validated.
                          switch (address.component)
                            {
                            case nucleus::ComponentObject:
                              {
                                const nucleus::Object*  object =
                                  static_cast<const nucleus::Object*>(b);

                                // validate the object according to the
                                // presence of a referenced access block.
                                if (object->meta.access !=
                                    nucleus::Address::Null)
                                  {
                                    nucleus::Access     access;

                                    // load the access block.
                                    if (Hole::Pull(
                                          object->meta.access,
                                          nucleus::Version::Last,
                                          access) == elle::Status::Error)
                                      escape("unable to load the access "
                                             "block");

                                    // validate the object, providing the
                                    if (object->Validate(
                                          address,
                                          access) == elle::Status::Error)
                                      escape("unable to validate the object");
                                  }
                                else
                                  {
                                    // validate the object.
                                    if (object->Validate(
                                          address,
                                          nucleus::Access::Null) ==
                                        elle::Status::Error)
                                      escape("unable to validate the object");
                                  }

                                break;
                              }
                            default:
                              {
                                // validate the block through the common
                                // interface.
                                if (b->Validate(address) == elle::Status::Error)
                                  escape("the block seems to be invalid");

                                break;
                              }
                            case nucleus::ComponentUnknown:
                              {
                                escape("unknown component '%u'",
                                       address.component);
                              }
                            }

                          // finally, since the block has been retrieved,
                          // store it locally.
                          b->Store(Hole::Implementation->network,
                                   address);
                          // XXX do not check the result as the block to
                          // XXX store may not be the latest.
                        }

                      // ignore the error messages and continue with the
                      // next neighbour.
                      purge();
                    }

                  //
                  // at this point, we may have retrieved one or more versions
                  // of the mutable block but we do not have any guarantee.
                  //

                  // does the block exist.
                  if (block.Exist(Hole::Implementation->network,
                                  address,
                                  version) == elle::Status::True)
                    {
                      // load the block.
                      if (block.Load(Hole::Implementation->network,
                                     address,
                                     version) == elle::Status::Error)
                        escape("unable to load the block");

                      // validate the block, depending on its component.
                      // although every stored block has been checked, the
                      // block may have been corrupt while on the hard disk.
                      //
                      // note that the Object component requires as additional
                      // block for being validated.
                      switch (address.component)
                        {
                        case nucleus::ComponentObject:
                          {
                            const nucleus::Object*  object =
                              static_cast<const nucleus::Object*>(&block);

                            // validate the object according to the presence of
                            // a referenced access block.
                            if (object->meta.access != nucleus::Address::Null)
                              {
                                nucleus::Access     access;

                                // load the access block.
                                if (Hole::Pull(object->meta.access,
                                               nucleus::Version::Last,
                                               access) == elle::Status::Error)
                                  escape("unable to load the access block");

                                // validate the object, providing the
                                if (object->Validate(address,
                                                     access) ==
                                    elle::Status::Error)
                                  escape("unable to validate the object");
                              }
                            else
                              {
                                // validate the object.
                                if (object->Validate(
                                      address,
                                      nucleus::Access::Null) ==
                                    elle::Status::Error)
                                  escape("unable to validate the object");
                              }

                            break;
                          }
                        default:
                          {
                            // validate the block through the common interface.
                            if (block.Validate(address) == elle::Status::Error)
                              escape("the block seems to be invalid");

                            break;
                          }
                        case nucleus::ComponentUnknown:
                          {
                            escape("unknown component '%u'",
                                   address.component);
                          }
                        }
                    }
                }
              else
                {
                  //
                  // otherwise, go through the neighbours and retrieve the
                  // specific version of the block from them.
                  //

                  // does the block exist: if it does not, retrieve it
                  // from the peers.
                  if (block.Exist(Hole::Implementation->network,
                                  address,
                                  version) == elle::Status::False)
                    {
                      Neighbourhood::Scoutor        scoutor;

                      // for every scoutor.
                      for (scoutor = this->neighbourhood.container.begin();
                           scoutor != this->neighbourhood.container.end();
                           scoutor++)
                        {
                          Host*                     host = scoutor->second;
                          nucleus::MutableBlock*    b;

                          // duplicate the block in its original form.
                          if (nucleus::Nucleus::Factory.Build(
                                block.component,
                                b) == elle::Status::Error)
                            escape("unable to clone the block");

                          auto ptr = std::unique_ptr<nucleus::MutableBlock>(b);
                          //nucleus::Derivable<nucleus::Block>    derivable(*b);

                          // request the host.
                          if (host->socket->Call(
                                elle::network::Inputs<TagPull>(address, version),
                                elle::network::Outputs<TagBlock>(*b)) ==
                              elle::Status::Ok)
                            {
                              // validate the block, depending on its
                              // component.
                              //
                              // indeed, the Object component requires as
                              // additional block for being validated.
                              switch (address.component)
                                {
                                case nucleus::ComponentObject:
                                  {
                                    const nucleus::Object*  object =
                                      static_cast<const nucleus::Object*>(b);

                                    // validate the object according to the
                                    // presence of a referenced access block.
                                    if (object->meta.access !=
                                        nucleus::Address::Null)
                                      {
                                        nucleus::Access     access;

                                        // load the access block.
                                        if (Hole::Pull(
                                              object->meta.access,
                                              nucleus::Version::Last,
                                              access) == elle::Status::Error)
                                          escape("unable to load the access "
                                                 "block");

                                        // validate the object, providing the
                                        if (object->Validate(
                                              address,
                                              access) == elle::Status::Error)
                                          escape("unable to validate the "
                                                 "object");
                                      }
                                    else
                                      {
                                        // validate the object.
                                        if (object->Validate(
                                              address,
                                              nucleus::Access::Null) ==
                                            elle::Status::Error)
                                          escape("unable to validate the "
                                                 "object");
                                      }

                                    break;
                                  }
                                default:
                                  {
                                    // validate the block through the common
                                    // interface.
                                    if (b->Validate(address) ==
                                        elle::Status::Error)
                                      escape("the block seems to be invalid");

                                    break;
                                  }
                                case nucleus::ComponentUnknown:
                                  {
                                    escape("unknown component '%u'",
                                           address.component);
                                  }
                                }

                              // finally, since the block has been retrieved,
                              // store it locally.
                              b->Store(Hole::Implementation->network,
                                       address);
                              // XXX do not check the result as the block to
                              // XXX store may not be the latest i.e when
                              // XXX history is not active.

                              // stop since a block for this specific
                              // version has been retrieved.
                              break;
                            }

                          // ignore the error messages and continue with the
                          // next neighbour.
                          purge();
                        }

                      // check if none if the neighbour has the block.
                      if (scoutor == this->neighbourhood.container.end())
                        escape("unable to retrieve the block associated with "
                               "the given address from the other peers");
                    }

                  //
                  // now let us try to retrieve the block from the
                  // local storage.
                  //

                  // does the block exist.
                  if (block.Exist(Hole::Implementation->network,
                                  address,
                                  version) == elle::Status::True)
                    {
                      // load the block.
                      if (block.Load(Hole::Implementation->network,
                                     address,
                                     version) == elle::Status::Error)
                        escape("unable to load the block");

                      // validate the block, depending on its component.
                      // although every stored block has been checked, the
                      // block may have been corrupt while on the hard disk.
                      //
                      // note that the Object component requires as additional
                      // block for being validated.
                      switch (address.component)
                        {
                        case nucleus::ComponentObject:
                          {
                            const nucleus::Object*  object =
                              static_cast<const nucleus::Object*>(&block);

                            // validate the object according to the presence of
                            // a referenced access block.
                            if (object->meta.access != nucleus::Address::Null)
                              {
                                nucleus::Access     access;

                                // load the access block.
                                if (Hole::Pull(object->meta.access,
                                               nucleus::Version::Last,
                                               access) == elle::Status::Error)
                                  escape("unable to load the access block");

                                // validate the object, providing the
                                if (object->Validate(address,
                                                     access) ==
                                    elle::Status::Error)
                                  escape("unable to validate the object");
                              }
                            else
                              {
                                // validate the object.
                                if (object->Validate(
                                      address,
                                      nucleus::Access::Null) ==
                                    elle::Status::Error)
                                  escape("unable to validate the object");
                              }

                            break;
                          }
                        default:
                          {
                            // validate the block through the common interface.
                            if (block.Validate(address) == elle::Status::Error)
                              escape("the block seems to be invalid");

                            break;
                          }
                        case nucleus::ComponentUnknown:
                          {
                            escape("unknown component '%u'",
                                   address.component);
                          }
                        }
                    }
                }

              break;
            }
          default:
            {
              escape("the machine's state '%u' does not allow one "
                     "to request operations on the storage layer",
                     this->state);
            }
          }

        return elle::Status::Ok;
      }

      ///
      /// this method removes a block.
      ///
      elle::Status      Machine::Kill(const nucleus::Address&   address)
      {
        // debug.
        if (Infinit::Configuration.hole.debug == true)
          printf("[hole] implementations::slug::Machine::Kill()\n");

        // depending on the machine's state.
        switch (this->state)
          {
          case Machine::StateAttached:
            {
              //
              // in this case, the current machine is connected and has
              // been authenticated as a valid node of the network.
              //
              // therefore, the operation is carried out both locally but
              // also sent to every node in the network.
              //

              //
              // remove the block locally.
              //
              {
                // treat the request depending on the nature of the block which
                // the addres indicates.
                switch (address.family)
                  {
                  case nucleus::FamilyContentHashBlock:
                    {
                      nucleus::ImmutableBlock   ib;

                      // erase the immutable block.
                      if (ib.Erase(Hole::Implementation->network,
                                   address) == elle::Status::Error)
                        escape("unable to erase the block");

                      break;
                    }
                  case nucleus::FamilyPublicKeyBlock:
                  case nucleus::FamilyOwnerKeyBlock:
                  case nucleus::FamilyImprintBlock:
                    {
                      nucleus::MutableBlock     mb;

                      // retrieve the mutable block.
                      if (mb.Erase(Hole::Implementation->network,
                                   address) == elle::Status::Error)
                        escape("unable to erase the block");

                      break;
                    }
                  default:
                    {
                      escape("unknown block family");
                    }
                  }
              }

              //
              // then, notify the other hosts of the removal.
              //
              {
                Neighbourhood::Scoutor  scoutor;

                // for every scoutor.
                for (scoutor = this->neighbourhood.container.begin();
                     scoutor != this->neighbourhood.container.end();
                     scoutor++)
                  {
                    Host*               host = scoutor->second;

                    // send the request to the host.
                    // XXX do not check the success!
                    host->socket->Send(
                      elle::network::Inputs<TagWipe>(address));

                    // ignore the error messages and continue with the
                    // next neighbour.
                    purge();
                  }
              }

              break;
            }
          default:
            {
              escape("the machine's state '%u' does not allow one to "
                     "request operations on the storage layer",
                     this->state);
            }
          }

        return elle::Status::Ok;
      }

//
// ---------- callbacks -------------------------------------------------------
//

      ///
      /// XXX
      ///
      elle::Status      Machine::Alone()
      {
        // debug.
        if (Infinit::Configuration.hole.debug == true)
          printf("[hole] implementations::slug::Machine::Alone()\n");

        // first, delete the timer.
        bury(timer);

        // reset the pointer.
        this->timer = NULL;

        // if the machine has been neither connected nor authenticated
        // to existing nodes...
        if (this->state == Machine::StateDetached)
          {
            // then, suppose that the current machine as the only one in
            // the network.
            //
            // thus, it can be implicitly considered as authenticated
            // in a network composed of itself alone.
            this->state = Machine::StateAttached;

            // set the hole as ready to receive requests.
            if (Hole::Ready() == elle::Status::Error)
              escape("unable to set the hole online");
          }

        return elle::Status::Ok;
      }

      ///
      /// this method handles new connections.
      ///
      elle::Status      Machine::Connection(elle::network::TCPSocket*    socket)
      {
        // debug.
        if (Infinit::Configuration.hole.debug == true)
          printf("[hole] implementations::slug::Machine::Connection()\n");

        // depending on the machine's state.
        switch (this->state)
          {
          case Machine::StateAttached:
            {
              // allocate the host.
              auto      host = std::unique_ptr<Host>(new Host);

              // create the host.
              if (host->Create(socket) == elle::Status::Error)
                escape("unable to create the host");

              // subscribe to the signal.
              if (host->signal.dead.Subscribe(
                    elle::concurrency::Callback<>::Infer(&Machine::Sweep,
                                            this)) == elle::Status::Error)
                escape("unable to subscribe to the signal");

              // add the host to the guestlist for now until it
              // gets authenticated.
              if (this->guestlist.Add(host->socket,
                                      host.get()) == elle::Status::Error)
                escape("unable to add the host to the neigbourhood");

              // release the host.
              auto      h = host.release();

              // also authenticate to this host now that it is considered a
              // potentiel peer.
              if (h->socket->Send(
                    elle::network::Inputs<TagAuthenticate>(
                      Hole::Passport,
                      this->port)) == elle::Status::Error)
                escape("unable to send a message");

              break;
            }
          default:
            {
              //
              // if the machine is not authenticated, reject the
              // incoming connection right away.
              //

              // delete the socket. XXX ARGHLLL use unique_ptr !
              delete socket;

              break;
            }
          }

        return elle::Status::Ok;
      }

      ///
      /// XXX
      ///
      elle::Status      Machine::Authenticate(const lune::Passport& passport,
                                              const elle::network::Port& port)
      {
        Host*           host;
<<<<<<< HEAD
        elle::network::Session*  session;
=======
        elle::Session*  session = elle::network::Session::session.Get();
>>>>>>> b07c9c34

        // debug.
        if (Infinit::Configuration.hole.debug == true)
          printf("[hole] implementations::slug::Machine::Authenticate()\n");

<<<<<<< HEAD
        // retrieve the network session.
        if (elle::network::Session::Instance(session) == elle::Status::Error)
          escape("unable to retrieve the current session");

=======
>>>>>>> b07c9c34
        // if the host exists in the guestlist, handle its authentication.
        if (this->guestlist.Exist(
              static_cast<elle::network::TCPSocket*>(session->socket)) ==
            elle::Status::True)
          {
            Cluster     cluster;

            // retrieve the host from the guestlist.
            if (this->guestlist.Retrieve(
                  static_cast<elle::network::TCPSocket*>(session->socket),
                  host) == elle::Status::Error)
              escape("unable to retrieve the host");

            // if the host has already been authenticated, do nothing.
            if (host->state == Host::StateAuthenticated)
              return elle::Status::Ok;

            // create the cluster based on the current neighbourhood.
            if (cluster.Create(this->neighbourhood) == elle::Status::Error)
              escape("unable to create the cluster");

            // validate the passport.
            if (passport.Validate(Infinit::Authority) == elle::Status::Error)
              escape("unable to validate the passport");

            // create the host's locus according to the given port.
            if (host->locus.Create(session->locus.host,
                                   port) == elle::Status::Error)
              escape("unable to create the locus");

            // add the host to the neighbourhood now that it has been
            // authenticated.
            if (this->neighbourhood.Add(host->locus,
                                        host) == elle::Status::Error)
              escape("unable to add the host to the neighbourhood");

            // set the host as having been authenticated.
            if (host->Authenticated() == elle::Status::Error)
              escape("unable to set the host as authenticated");

            // reply.
            if (host->socket->Reply(
                  elle::network::Inputs<TagAuthenticated>(
                    cluster)) == elle::Status::Error)
              escape("unable to reply to the caller");

            // also authenticate to this host.
            if (host->socket->Send(
                  elle::network::Inputs<TagAuthenticate>(
                    Hole::Passport,
                    this->port)) == elle::Status::Error)
              escape("unable to send a message");
          }
        else
          {
            log("unexpected: an Authenticate message has been received "
                "from an unknown guest");
          }

        return elle::Status::Ok;
      }

      ///
      /// XXX
      ///
      elle::Status      Machine::Authenticated(const Cluster&   cluster)
      {
<<<<<<< HEAD
        elle::network::Session*  session;
=======
        elle::Session*  session = elle::network::Session::session.Get();
>>>>>>> b07c9c34

        // debug.
        if (Infinit::Configuration.hole.debug == true)
          printf("[hole] implementations::slug::Machine::Authenticated()\n");

<<<<<<< HEAD
        // retrieve the network session.
        if (elle::network::Session::Instance(session) == elle::Status::Error)
          escape("unable to retrieve the current session");

=======
>>>>>>> b07c9c34
        // set the machine as being authenticated and is therefore now
        // considered attached to the network.
        this->state = Machine::StateAttached;

        // set the hole as ready to receive requests.
        if (Hole::Ready() == elle::Status::Error)
          escape("unable to set the hole online");

        // stop the timer, if present.
        if (this->timer != nullptr)
          {
            // first, delete the timer.
            delete this->timer;

            // reset the pointer.
            this->timer = nullptr;
          }

        //
        // use the given cluster to extend the network by connecting to
        // every other host.
        //
        {
          Cluster::Scoutor      scoutor;

          // go through the cluster.
          for (scoutor = cluster.container.begin();
               scoutor != cluster.container.end();
               scoutor++)
            {
              elle::network::Locus       locus = *scoutor;

              // check if this locus is already registered.
              if (this->neighbourhood.Exist(locus) == elle::Status::True)
                continue;

              // allocate the host.
              auto      host = std::unique_ptr<Host>(new Host);

              // create the host.
              if (host->Create(locus) == elle::Status::Error)
                escape("unable to create the host");

              // subscribe to the signal.
              if (host->signal.dead.Subscribe(
                    elle::concurrency::Callback<>::Infer(&Machine::Sweep,
                                            this)) == elle::Status::Error)
                escape("unable to subscribe to the signal");

              // connect the host.
              if (host->Connect() == elle::Status::Error)
                escape("unable to connect the host");

              // add the host to the guestlist.
              if (this->guestlist.Add(host->socket, host.get()) ==
                  elle::Status::Error)
                escape("unable to add the host to the guestlist");

              // release the host.
              host.release();
            }
        }

        //
        // prepare the synchroniser.
        //
        {
          // allocate the synchroniser.
          this->synchroniser = new Synchroniser;

          // subscribe to the signal.
          if (this->synchroniser->signal.synchronised.Subscribe(
                elle::concurrency::Callback<>::Infer(&Machine::Synchronised,
                                        this)) == elle::Status::Error)
            escape("unable to subscribe to the signal");

          // start the synchroniser.
          if (this->synchroniser->Start() == elle::Status::Error)
            escape("unable to start the synchroniser");
        }

        return elle::Status::Ok;
      }

      ///
      /// XXX
      ///
      elle::Status      Machine::Sweep(Host*                    host)
      {
        // debug.
        if (Infinit::Configuration.hole.debug == true)
          printf("[hole] implementations::slug::Machine::Sweep()\n");

        // depending on the host's state.
        switch (host->state)
          {
          case Host::StateAuthenticated:
            {
              // remove the host from the guestlist.
              if (this->guestlist.Remove(host->socket) == elle::Status::Error)
                escape("unable to remove the host from the guestlist");

              // remove the host from the neighbourhood.
              if (this->neighbourhood.Remove(host->locus) == elle::Status::Error)
                escape("unable to remove the host from the neighbourhood");

              break;
            }
          default:
            {
              // does the host exist in the guestlist.
              if (this->guestlist.Exist(host->socket) == elle::Status::True)
                {
                  // remove the host from the guestlist.
                  if (this->guestlist.Remove(host->socket) ==
                      elle::Status::Error)
                    escape("unable to remove the host from the neighbourhood");
                }

              break;
            }
          }

        // delete the host.
        bury(host);

        return elle::Status::Ok;
      }

      ///
      /// XXX
      ///
      elle::Status      Machine::Synchronised()
      {
        // debug.
        if (Infinit::Configuration.hole.debug == true)
          printf("[hole] implementations::slug::Machine::Push()\n");

        // bury the synchroniser.
        bury(this->synchroniser);

        // reset its pointer.
        this->synchroniser = NULL;

        return elle::Status::Ok;
      }

      ///
      /// this method stores the given block.
      ///
      elle::Status      Machine::Push(const nucleus::Address&   address,
                                      const nucleus::Block&     block)
      {
        Host*           host;
<<<<<<< HEAD
        elle::network::Session*  session;
        //nucleus::Block* object;
=======
        elle::Session*  session = elle::network::Session::session.Get();
        nucleus::Block* object;
>>>>>>> b07c9c34

        // debug.
        if (Infinit::Configuration.hole.debug == true)
          printf("[hole] implementations::slug::Machine::Push()\n");

<<<<<<< HEAD
        // retrieve the network session.
        if (elle::network::Session::Instance(session) == elle::Status::Error)
          escape("unable to retrieve the current session");

=======
>>>>>>> b07c9c34
        // retrieve the host from the guestlist.
        if (this->guestlist.Retrieve(
              static_cast<elle::network::TCPSocket*>(session->socket),
              host) == elle::Status::Error)
          escape("unable to retrieve the host");

        // check the host's state.
        if (host->state != Host::StateAuthenticated)
          escape("unable to process a request from an unauthenticated host");

        // forward the request depending on the nature of the block which
        // the address indicates.
        switch (address.family)
          {
          case nucleus::FamilyContentHashBlock:
            {
              nucleus::ImmutableBlock const& ib =
                  static_cast<nucleus::ImmutableBlock const&>(block);

              //
              // first, store the block locally.
              //
              {
                // does the block already exist.
                if (ib.Exist(Hole::Implementation->network,
                              address) == elle::Status::True)
                  escape("this immutable block seems to already exist");

                // store the block.
                if (ib.Store(Hole::Implementation->network,
                              address) == elle::Status::Error)
                  escape("unable to store the block");
              }

              break;
            }
          case nucleus::FamilyPublicKeyBlock:
          case nucleus::FamilyOwnerKeyBlock:
          case nucleus::FamilyImprintBlock:
            {
              nucleus::MutableBlock const& mb =
                  static_cast<nucleus::MutableBlock const&>(block);

              //
              // first, store the block locally.
              //
              {
                // validate the block, depending on its component.
                //
                // indeed, the Object component requires as additional
                // block for being validated.
                switch (address.component)
                  {
                  case nucleus::ComponentObject:
                    {
                      const nucleus::Object*    object =
                        static_cast<const nucleus::Object*>(&mb);

                      // validate the object according to the presence of
                      // a referenced access block.
                      if (object->meta.access != nucleus::Address::Null)
                        {
                          nucleus::Access       access;

                          // load the access block.
                          if (Hole::Pull(object->meta.access,
                                         nucleus::Version::Last,
                                         access) == elle::Status::Error)
                            escape("unable to load the access block");

                          // validate the object, providing the
                          if (object->Validate(address,
                                               access) == elle::Status::Error)
                            escape("unable to validate the object");
                        }
                      else
                        {
                          // validate the object.
                          if (object->Validate(
                                address,
                                nucleus::Access::Null) == elle::Status::Error)
                            escape("unable to validate the object");
                        }

                      break;
                    }
                  default:
                    {
                      // validate the block through the common interface.
                      if (mb.Validate(address) == elle::Status::Error)
                        escape("the block seems to be invalid");

                      break;
                    }
                  case nucleus::ComponentUnknown:
                    {
                      escape("unknown component '%u'",
                             address.component);
                    }
                  }

                // does the block already exist.
                if (mb.Exist(Hole::Implementation->network,
                              address,
                              nucleus::Version::Last) == elle::Status::True)
                  {
                    nucleus::MutableBlock*      current;

                    // build a block according to the component.
                    if (nucleus::Nucleus::Factory.Build(address.component,
                                                        current) ==
                        elle::Status::Error)
                      escape("unable to build the block");

                    std::unique_ptr<nucleus::MutableBlock> guard(current);

                    // load the latest version.
                    if (current->Load(Hole::Implementation->network,
                                      address,
                                      nucleus::Version::Last) ==
                        elle::Status::Error)
                      escape("unable to load the current version");

                    // does the given block derive the current version.
                    if (!(mb.version > current->version))
                      escape("the block to store does not seem to derive "
                             "the current version");
                  }

                // store the block.
                if (mb.Store(Hole::Implementation->network,
                              address) == elle::Status::Error)
                  escape("unable to store the block");
              }

              break;
            }
          default:
            {
              escape("unknown block family");
            }
          }

        // XXX do not even bother returning TagOk

        return elle::Status::Ok;
      }

      ///
      /// this method returns the block associated with the given address.
      ///
      elle::Status      Machine::Pull(const nucleus::Address&   address,
                                      const nucleus::Version&   version)
      {
        Host*           host;
<<<<<<< HEAD
        elle::network::Session*  session;
=======
        elle::Session*  session = elle::network::Session::session.Get();
>>>>>>> b07c9c34
        nucleus::Block* block;

        // debug.
        if (Infinit::Configuration.hole.debug == true)
          printf("[hole] implementations::slug::Machine::Pull()\n");

<<<<<<< HEAD
        // retrieve the network session.
        if (elle::network::Session::Instance(session) == elle::Status::Error)
          escape("unable to retrieve the current session");

=======
>>>>>>> b07c9c34
        // retrieve the host from the guestlist.
        if (this->guestlist.Retrieve(
              static_cast<elle::network::TCPSocket*>(session->socket),
              host) == elle::Status::Error)
          escape("unable to retrieve the host");

        // check the host's state.
        if (host->state != Host::StateAuthenticated)
          escape("unable to process a request from an unauthenticated host");

        // build the block according to the component.
        if (nucleus::Nucleus::Factory.Build(address.component,
                                            block) == elle::Status::Error)
          escape("unable to build the block");

        std::unique_ptr<nucleus::Block> guard(block);

        // forward the request depending on the nature of the block which
        // the addres indicates.
        switch (address.family)
          {
          case nucleus::FamilyContentHashBlock:
            {
              nucleus::ImmutableBlock*  ib;

              // cast to an immutable block.
              ib = static_cast<nucleus::ImmutableBlock*>(block);

              // does the block exist.
              if (ib->Exist(Hole::Implementation->network,
                            address) == elle::Status::False)
                escape("the block does not seem to exist");

              // load the block.
              if (ib->Load(Hole::Implementation->network,
                           address) == elle::Status::Error)
                escape("unable to load the block");

              // validate the block.
              if (ib->Validate(address) == elle::Status::Error)
                escape("the block seems to be invalid");

              break;
            }
          case nucleus::FamilyPublicKeyBlock:
          case nucleus::FamilyOwnerKeyBlock:
          case nucleus::FamilyImprintBlock:
            {
              nucleus::MutableBlock*    mb;

              // cast to a mutable block.
              mb = static_cast<nucleus::MutableBlock*>(block);

              // does the block exist.
              if (mb->Exist(Hole::Implementation->network,
                            address, version) == elle::Status::True)
                {
                  // load the block.
                  if (mb->Load(Hole::Implementation->network,
                               address, version) == elle::Status::Error)
                    escape("unable to load the block");

                  // validate the block, depending on its component.
                  //
                  // indeed, the Object component requires as additional
                  // block for being validated.
                  switch (address.component)
                    {
                    case nucleus::ComponentObject:
                      {
                        const nucleus::Object*  object =
                          static_cast<const nucleus::Object*>(mb);

                        // validate the object according to the presence of
                        // a referenced access block.
                        if (object->meta.access != nucleus::Address::Null)
                          {
                            nucleus::Access     access;

                            // load the access block.
                            if (Hole::Pull(object->meta.access,
                                           nucleus::Version::Last,
                                           access) == elle::Status::Error)
                              escape("unable to load the access block");

                            // validate the object, providing the
                            if (object->Validate(address,
                                                 access) == elle::Status::Error)
                              escape("unable to validate the object");
                          }
                        else
                          {
                            // validate the object.
                            if (object->Validate(
                                  address,
                                  nucleus::Access::Null) == elle::Status::Error)
                              escape("unable to validate the object");
                          }

                        break;
                      }
                    default:
                      {
                        // validate the block through the common interface.
                        if (mb->Validate(address) == elle::Status::Error)
                          escape("the block seems to be invalid");

                        break;
                      }
                    case nucleus::ComponentUnknown:
                      {
                        escape("unknown component '%u'",
                               address.component);
                      }
                    }
                }

              break;
            }
          default:
            {
              escape("unknown block family");
            }
          }

        //nucleus::Derivable<nucleus::Block>      derivable(address.component,
        //                                                  *block);

        // return the block.
        if (host->socket->Reply(
              elle::network::Inputs<TagBlock>(*block)) == elle::Status::Error)
          escape("unable to return the block");

        return elle::Status::Ok;
      }

      ///
      /// this method removes the block associated with the given address.
      ///
      elle::Status      Machine::Wipe(const nucleus::Address&   address)
      {
        Host*           host;
<<<<<<< HEAD
        elle::network::Session*  session;
=======
        elle::Session*  session = elle::network::Session::session.Get();
>>>>>>> b07c9c34

        // debug.
        if (Infinit::Configuration.hole.debug == true)
          printf("[hole] implementations::slug::Machine::Wipe()\n");

<<<<<<< HEAD
        // retrieve the network session.
        if (elle::network::Session::Instance(session) == elle::Status::Error)
          escape("unable to retrieve the current session");

=======
>>>>>>> b07c9c34
        // retrieve the host from the guestlist.
        if (this->guestlist.Retrieve(
              static_cast<elle::network::TCPSocket*>(session->socket),
              host) == elle::Status::Error)
          escape("unable to retrieve the host");

        // check the host's state.
        if (host->state != Host::StateAuthenticated)
          escape("unable to process a request from an unauthenticated host");

        //
        // remove the block locally.
        //
        {
          // treat the request depending on the nature of the block which
          // the addres indicates.
          switch (address.family)
            {
            case nucleus::FamilyContentHashBlock:
              {
                nucleus::ImmutableBlock ib;

                // erase the immutable block.
                if (ib.Erase(Hole::Implementation->network,
                             address) == elle::Status::Error)
                  escape("unable to erase the block");

                break;
              }
            case nucleus::FamilyPublicKeyBlock:
            case nucleus::FamilyOwnerKeyBlock:
            case nucleus::FamilyImprintBlock:
              {
                nucleus::MutableBlock   mb;

                // retrieve the mutable block.
                if (mb.Erase(Hole::Implementation->network,
                             address) == elle::Status::Error)
                  escape("unable to erase the block");

                break;
              }
            default:
              {
                escape("unknown block family");
              }
            }
        }

        // XXX do not even bother returning TagOk

        return elle::Status::Ok;
      }

//
// ---------- dumpable --------------------------------------------------------
//

      ///
      /// this method dumps the machine.
      ///
      elle::Status      Machine::Dump(const elle::Natural32     margin) const
      {
        elle::String    alignment(margin, ' ');

        std::cout << alignment << "[Machine]" << std::endl;

        // dump the state.
        std::cout << alignment << elle::Dumpable::Shift
                  << "[State] " << this->state << std::endl;

        // dump the port.
        std::cout << alignment << elle::Dumpable::Shift
                  << "[Port] " << std::dec << this->port << std::endl;

        // dump the guestlist.
        if (this->guestlist.Dump(margin + 2) == elle::Status::Error)
          escape("unable to dump the guestlist");

        // dump the neighbourhood.
        if (this->neighbourhood.Dump(margin + 2) == elle::Status::Error)
          escape("unable to dump the neighbourhood");

        // dump the timer, if present.
        if (this->timer != NULL)
          {
            if (this->timer->Dump(margin + 2) == elle::Status::Error)
              escape("unable to dump the timer");
          }
        else
          {
            std::cout << alignment << elle::Dumpable::Shift
                      << "[Timer] " << elle::none << std::endl;
          }

        // dump the synchroniser, if present.
        if (this->synchroniser != NULL)
          {
            if (this->synchroniser->Dump(margin + 2) == elle::Status::Error)
              escape("unable to dump the synchroniser");
          }
        else
          {
            std::cout << alignment << elle::Dumpable::Shift
                      << "[Synchroniser] " << elle::none << std::endl;
          }

        return elle::Status::Ok;
      }

    }
  }
}<|MERGE_RESOLUTION|>--- conflicted
+++ resolved
@@ -1157,23 +1157,12 @@
                                               const elle::network::Port& port)
       {
         Host*           host;
-<<<<<<< HEAD
-        elle::network::Session*  session;
-=======
         elle::Session*  session = elle::network::Session::session.Get();
->>>>>>> b07c9c34
 
         // debug.
         if (Infinit::Configuration.hole.debug == true)
           printf("[hole] implementations::slug::Machine::Authenticate()\n");
 
-<<<<<<< HEAD
-        // retrieve the network session.
-        if (elle::network::Session::Instance(session) == elle::Status::Error)
-          escape("unable to retrieve the current session");
-
-=======
->>>>>>> b07c9c34
         // if the host exists in the guestlist, handle its authentication.
         if (this->guestlist.Exist(
               static_cast<elle::network::TCPSocket*>(session->socket)) ==
@@ -1241,23 +1230,12 @@
       ///
       elle::Status      Machine::Authenticated(const Cluster&   cluster)
       {
-<<<<<<< HEAD
-        elle::network::Session*  session;
-=======
         elle::Session*  session = elle::network::Session::session.Get();
->>>>>>> b07c9c34
 
         // debug.
         if (Infinit::Configuration.hole.debug == true)
           printf("[hole] implementations::slug::Machine::Authenticated()\n");
 
-<<<<<<< HEAD
-        // retrieve the network session.
-        if (elle::network::Session::Instance(session) == elle::Status::Error)
-          escape("unable to retrieve the current session");
-
-=======
->>>>>>> b07c9c34
         // set the machine as being authenticated and is therefore now
         // considered attached to the network.
         this->state = Machine::StateAttached;
@@ -1412,25 +1390,12 @@
                                       const nucleus::Block&     block)
       {
         Host*           host;
-<<<<<<< HEAD
-        elle::network::Session*  session;
-        //nucleus::Block* object;
-=======
         elle::Session*  session = elle::network::Session::session.Get();
-        nucleus::Block* object;
->>>>>>> b07c9c34
 
         // debug.
         if (Infinit::Configuration.hole.debug == true)
           printf("[hole] implementations::slug::Machine::Push()\n");
 
-<<<<<<< HEAD
-        // retrieve the network session.
-        if (elle::network::Session::Instance(session) == elle::Status::Error)
-          escape("unable to retrieve the current session");
-
-=======
->>>>>>> b07c9c34
         // retrieve the host from the guestlist.
         if (this->guestlist.Retrieve(
               static_cast<elle::network::TCPSocket*>(session->socket),
@@ -1586,24 +1551,13 @@
                                       const nucleus::Version&   version)
       {
         Host*           host;
-<<<<<<< HEAD
-        elle::network::Session*  session;
-=======
         elle::Session*  session = elle::network::Session::session.Get();
->>>>>>> b07c9c34
         nucleus::Block* block;
 
         // debug.
         if (Infinit::Configuration.hole.debug == true)
           printf("[hole] implementations::slug::Machine::Pull()\n");
 
-<<<<<<< HEAD
-        // retrieve the network session.
-        if (elle::network::Session::Instance(session) == elle::Status::Error)
-          escape("unable to retrieve the current session");
-
-=======
->>>>>>> b07c9c34
         // retrieve the host from the guestlist.
         if (this->guestlist.Retrieve(
               static_cast<elle::network::TCPSocket*>(session->socket),
@@ -1746,23 +1700,12 @@
       elle::Status      Machine::Wipe(const nucleus::Address&   address)
       {
         Host*           host;
-<<<<<<< HEAD
-        elle::network::Session*  session;
-=======
         elle::Session*  session = elle::network::Session::session.Get();
->>>>>>> b07c9c34
 
         // debug.
         if (Infinit::Configuration.hole.debug == true)
           printf("[hole] implementations::slug::Machine::Wipe()\n");
 
-<<<<<<< HEAD
-        // retrieve the network session.
-        if (elle::network::Session::Instance(session) == elle::Status::Error)
-          escape("unable to retrieve the current session");
-
-=======
->>>>>>> b07c9c34
         // retrieve the host from the guestlist.
         if (this->guestlist.Retrieve(
               static_cast<elle::network::TCPSocket*>(session->socket),
