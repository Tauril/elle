--- conflicted
+++ resolved
@@ -36,12 +36,8 @@
     std::string
     getenv(std::string const& key, std::string const& default_);
 
-<<<<<<< HEAD
-    /// Return if a key is defined in environment var.
+    /// Whether a key is defined in environment.
     ELLE_API
-=======
-    /// Whether a key is defined in environment.
->>>>>>> b55fc98c
     bool
     inenv(std::string const& key);
 
