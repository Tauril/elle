//
// ---------- header ----------------------------------------------------------
//
// project       elle
//
// license       infinit
//
// author        julien quintard   [tue mar 23 15:05:31 2010]
//

//
// ---------- includes --------------------------------------------------------
//

#include <elle/concurrency/Concurrency.hh>

namespace elle
{
  namespace concurrency
  {

//
// ---------- static methods --------------------------------------------------
//

    ///
    /// this method initializes the concurrency module.
    ///
    Status              Concurrency::Initialize()
    {
      // initialize the program.
      if (Program::Initialize() == Status::Error)
        escape("unable to initialize the program");

<<<<<<< HEAD
      // initialize the fiber system.
      if (Fiber::Initialize() == Status::Error)
        escape("unable to initialize the fiber system");

      return Status::Ok;
=======
      return StatusOk;
>>>>>>> 7d708545
    }

    ///
    /// this method cleans the concurrency module.
    ///
    Status              Concurrency::Clean()
    {
<<<<<<< HEAD
      // clean the fiber system.
      if (Fiber::Clean() == Status::Error)
        escape("unable to clean the fiber system");

=======
>>>>>>> 7d708545
      // clean the program.
      if (Program::Clean() == Status::Error)
        escape("unable to clean the program");

      return Status::Ok;
    }

  }
}<|MERGE_RESOLUTION|>--- conflicted
+++ resolved
@@ -32,15 +32,7 @@
       if (Program::Initialize() == Status::Error)
         escape("unable to initialize the program");
 
-<<<<<<< HEAD
-      // initialize the fiber system.
-      if (Fiber::Initialize() == Status::Error)
-        escape("unable to initialize the fiber system");
-
       return Status::Ok;
-=======
-      return StatusOk;
->>>>>>> 7d708545
     }
 
     ///
@@ -48,13 +40,6 @@
     ///
     Status              Concurrency::Clean()
     {
-<<<<<<< HEAD
-      // clean the fiber system.
-      if (Fiber::Clean() == Status::Error)
-        escape("unable to clean the fiber system");
-
-=======
->>>>>>> 7d708545
       // clean the program.
       if (Program::Clean() == Status::Error)
         escape("unable to clean the program");
