--- conflicted
+++ resolved
@@ -515,25 +515,8 @@
     ///
     void                TCPSocket::_connected()
     {
-<<<<<<< HEAD
-      Closure<
-        Status,
-        Parameters<>
-        >               closure(Callback<>::Infer(&Signal<
-                                                    Parameters<>
-                                                    >::Emit,
-                                                  &this->signal.connected));
-
-      // set the state.
-      this->state = AbstractSocket::StateConnected;
-
-      // spawn a fiber.
-      if (Fiber::Spawn(closure) == Status::Error)
-        yield(_(), "unable to spawn a fiber");
-=======
       state = AbstractSocket::StateConnected;
       signal.connected.AsyncEmit();
->>>>>>> b07c9c34
     }
 
     ///
@@ -542,14 +525,7 @@
     void                TCPSocket::_disconnected()
     {
       this->state = AbstractSocket::StateDisconnected;
-<<<<<<< HEAD
-
-      // spawn a fiber.
-      if (Fiber::Spawn(closure) == Status::Error)
-        yield(_(), "unable to spawn a fiber");
-=======
       signal.disconnected.AsyncEmit();
->>>>>>> b07c9c34
     }
 
     ///
@@ -557,21 +533,7 @@
     ///
     void                TCPSocket::_ready()
     {
-<<<<<<< HEAD
-      Closure<
-        Status,
-        Parameters<>
-        >               closure(Callback<>::Infer(&Signal<
-                                                    Parameters<>
-                                                    >::Emit,
-                                                  &this->signal.ready));
-
-      // spawn a fiber.
-      if (Fiber::Spawn(closure) == Status::Error)
-        yield(_(), "unable to spawn a fiber");
-=======
       signal.ready.AsyncEmit();
->>>>>>> b07c9c34
     }
 
     ///
@@ -585,26 +547,7 @@
                           const QAbstractSocket::SocketError)
     {
       String            cause(this->socket->errorString().toStdString());
-<<<<<<< HEAD
-      Closure<
-        Status,
-        Parameters<
-          const String&
-          >
-        >               closure(Callback<>::Infer(&Signal<
-                                                    Parameters<
-                                                      const String&
-                                                      >
-                                                    >::Emit,
-                                                  &this->signal.error),
-                                cause);
-
-      // spawn a fiber.
-      if (Fiber::Spawn(closure) == Status::Error)
-        yield(_(), "unable to spawn a fiber");
-=======
       signal.error.AsyncEmit(cause);
->>>>>>> b07c9c34
     }
   }
 }