#include <stdexcept>
#include <iostream>

#include <QDir>

#include <common/common.hh>

#include <elle/log.hh>
#include <elle/os/path.hh>

#include <lune/Descriptor.hh>
#include <lune/Identity.hh>
#include <lune/Passport.hh>
#include <lune/Set.hh>

#include <nucleus/neutron/Access.hh>
#include <nucleus/neutron/Genre.hh>
#include <nucleus/neutron/Object.hh>
#include <nucleus/neutron/Trait.hh>
#include <nucleus/proton/Address.hh>

#include <elle/idiom/Close.hh>

#include "InfinitNetwork.hh"
#include "Manager.hh"

#define LOG(Fmt, ...)                                                   \
  ELLE_DEBUG("InfinitNetwork::%s(id=%s): %s" Fmt,                       \
             __FUNCTION__, this->_description._id, ##__VA_ARGS__);      \
  /**/

ELLE_LOG_COMPONENT("infinit.plasma.watchdog");

using namespace plasma::watchdog;

InfinitNetwork::InfinitNetwork(Manager& manager,
                               meta::NetworkResponse const& response)
  : QObject()
  , _description(response)
  , _manager(manager)
  , _process()
  , _mount_point{
      elle::os::path::join(
        common::infinit::home(),
        "networks",
        _description.name,
        "mnt").c_str()
  }
{
  LOG("Creating new network.");
  this->_update();
}

InfinitNetwork::~InfinitNetwork()
{
  if (this->_process.state() != QProcess::NotRunning)
    {
      ELLE_WARN("Network %s not terminated !", this->_description.name);
    }
}

std::string InfinitNetwork::mount_point() const
{
  return this->_mount_point.path().toStdString();
}

std::string const& InfinitNetwork::id() const
{
  return this->_description._id;
}

void InfinitNetwork::update(meta::NetworkResponse const& response)
{
  LOG("Updating network: %s", response._id);
  this->_description = response;
  this->_update();
}

void InfinitNetwork::stop()
{
  ELLE_DEBUG("Shutting down network %s", this->_description.name);
  this->_process.terminate();
  //this->_process.waitForFinished();
  ELLE_DEBUG("Done!");
}

void InfinitNetwork::_update()
{
  LOG("Starting network update.");
  QDir home{
    elle::os::path::join(
      common::infinit::home(),
      "networks",
      this->_description.name).c_str()
  };
  if (!home.exists() && !home.mkpath("."))
      throw std::runtime_error("Cannot create network home");

  QString descriptionFilename =
    this->_description.name.c_str() + QString(".dsc");

  if (!home.exists(descriptionFilename))
    {
      if (!this->_description.descriptor.size())
        return this->_create_network_root_block();
      else
        {
          LOG("Already has a nice descriptor: %s",
              this->_description.descriptor);
          this->_prepare_directory();
        }
    }
  else
    this->_register_device();
}

/// Called when the network does not have any descriptor
void InfinitNetwork::_create_network_root_block()
{
  LOG("Creating the network descriptor.");
  // XXX this value depends on the network policy and openness.
  static nucleus::neutron::Permissions permissions =
    nucleus::neutron::PermissionRead;

  auto e              = elle::Status::Error;
  auto genreDirectory = nucleus::neutron::GenreDirectory;

  //- identity ----------------------------------------------------------------
  lune::Identity                identity;
  if (identity.Restore(this->_manager.identity())             == e)
    throw std::runtime_error("Couldn't restore the identity.");

  //- group -------------------------------------------------------------------
  nucleus::neutron::Group group(identity.pair.K, "everybody");
  group.seal(identity.pair.k);

  //- group address -----------------------------------------------------------
  nucleus::proton::Address      group_address;
  if (group.Bind(group_address) == elle::Status::Error)
    throw std::runtime_error("unable to bind the group");

  //- subject -----------------------------------------------------------------
  nucleus::neutron::Subject subject;
  if (subject.Create(group_address) == elle::Status::Error)
    throw std::runtime_error("unable to create the group subject");

  //- access-------------------------------------------------------------------
  nucleus::neutron::Access access;
  if (access.Add(new nucleus::neutron::Record{
        subject,
        permissions,
        nucleus::neutron::Token::Null
        }) == elle::Status::Error)
    throw std::runtime_error("unable to add the record to the access");

  //- access address ----------------------------------------------------------
  nucleus::proton::Address      access_address;
  if (access.Bind(access_address) == elle::Status::Error)
    throw std::runtime_error("unable to bind the access");

  //- directory ---------------------------------------------------------------
  nucleus::neutron::Object      directory;
  if (directory.Create(genreDirectory, identity.pair.K)       == e)
    throw std::runtime_error("Couldn't create the root block.");

  if (directory.Update(directory.author(),
                       directory.contents(),
                       directory.size(),
                       access_address,
                       directory.owner_token()) == e)
    throw std::runtime_error("unable to update the directory");

  if (directory.Seal(identity.pair.k, access)                 == e)
    throw std::runtime_error("Cannot seal the access");

  //- directory address -------------------------------------------------------
  nucleus::proton::Address      directory_address;
  if (directory.Bind(directory_address)                       == e)
    throw std::runtime_error("Couldn't bind the address.");

  {
    elle::io::Unique root_block_;
    directory.Save(root_block_);
    elle::io::Unique root_address_;
    directory_address.Save(root_address_);

    elle::io::Unique access_block_;
    access.Save(access_block_);
    elle::io::Unique access_address_;
    access_address.Save(access_address_);

    elle::io::Unique group_block_;
    group.Save(group_block_);
    elle::io::Unique group_address_;
    group_address.Save(group_address_);

    this->_on_got_descriptor(this->_manager.meta().update_network(
          this->_description._id,
          nullptr,
          nullptr,
          nullptr,
          &root_block_,
          &root_address_,
          &access_block_,
          &access_address_,
          &group_block_,
          &group_address_
    ));
  }
}

/// Prepare the network directory, store root block and network descriptor
void InfinitNetwork::_prepare_directory()
{
  LOG("Prepare network directory.");

  assert(this->_description.root_block.size());
  assert(this->_description.descriptor.size());

  lune::Descriptor descriptor;

  auto e = elle::Status::Error;
  if (descriptor.Restore(this->_description.descriptor) == e ||
      descriptor.Store(this->_description.name)         == e)
    {
#include <elle/idiom/Open.hh>
      show();
#include <elle/idiom/Close.hh>
      throw std::runtime_error("Couldn't save the descriptor.");
    }

  nucleus::proton::Network network;
  nucleus::neutron::Object directory;

  if (network.Create(this->_description.name)          == e ||
      directory.Restore(this->_description.root_block) == e ||
      directory.MutableBlock::Store(network, descriptor.root) == e)
    {
#include <elle/idiom/Open.hh>
      show();
#include <elle/idiom/Close.hh>
      throw std::runtime_error("Couldn't store the root block.");
    }

  nucleus::neutron::Access access;
  nucleus::proton::Address access_address;
  if (access.Restore(this->_description.access_block) == e ||
      access_address.Restore(this->_description.access_address) == e ||
      access.Store(network, access_address) == e)
    throw std::runtime_error("Couldn't store the access block");

  nucleus::neutron::Group group;
  nucleus::proton::Address group_address;
  if (group.Restore(this->_description.group_block) == e ||
      group_address.Restore(this->_description.group_address) == e ||
      group.Store(network, group_address) == e)
    throw std::runtime_error("Couldn't store the group block");

  LOG("Root block stored.");

  this->_register_device();
}


/// Append the local device to the network
void InfinitNetwork::_register_device()
{
  LOG("Check if the device is registered for this network.");
  lune::Passport passport;

  if (passport.Load() == elle::Status::Error)
    {
#include <elle/idiom/Open.hh>
      show();
#include <elle/idiom/Close.hh>
      throw std::runtime_error("Couldn't load the passport file :'(");
    }

  LOG("search device for the passport id: %s", passport.id);
  auto it = std::find(
      this->_description.devices.begin(),
      this->_description.devices.end(),
      passport.id
  );

  if (it == this->_description.devices.end())
    {
      LOG("Registering device for this network.");

      this->_description.devices.push_back(passport.id);
      this->_on_device_registered(this->_manager.meta().update_network(
          this->_description._id,
          nullptr,
          nullptr,
          &this->_description.devices,
          nullptr,
          nullptr,
          nullptr,
          nullptr,
          nullptr,
          nullptr
      ));
    }
  else
    {
      LOG("Get network nodes.");
      this->_on_network_nodes(this->_manager.meta().network_nodes(
          this->_description._id
      ));
    }
}

void InfinitNetwork::_on_device_registered(meta::UpdateNetworkResponse const& response)
{
  LOG("Device successfully registered.");
  assert(response.updated_network_id == this->_description._id);
  this->_on_network_nodes(this->_manager.meta().network_nodes(
      this->_description._id
  ));
}

/// Update the network nodes set when everything is good
void InfinitNetwork::_on_network_nodes(meta::NetworkNodesResponse const& response)
{
  LOG("Got network nodes:");
  lune::Set locusSet;
  auto it =  response.nodes.begin(),
       end = response.nodes.end();
  for (; it != end; ++it)
  {
    LOG("\t * %s", *it);
    elle::network::Locus locus;

    if (locus.Create(*it) == elle::Status::Error)
      throw std::runtime_error("Cannot create locus from string '" + *it + "'.");
    if (locusSet.Add(locus) == elle::Status::Error)
      {
        LOG("Cannot add locus '%s' to the set (ignored).", *it);
      }
  }

  if (locusSet.Store(this->_description.name) == elle::Status::Error)
    throw std::runtime_error("Cannot store the locus set");
  this->_start_process();

}
void InfinitNetwork::_on_got_descriptor(meta::UpdateNetworkResponse const& response)
{
  LOG("Got network descriptor.");
  // XXX updated is none here, correct meta
  if (response.updated_network_id != this->_description._id)
    {
      throw std::runtime_error(
          "mismatch ids... between updated '" +
          response.updated_network_id + "' and the old one '" +
          this->_description._id + "'"
      );
    }
<<<<<<< HEAD
  LOG("Got descriptor for %s(%s) : %s", this->_description.name,
      this->_description._id, response.descriptor);

  this->_description.root_block = response.root_block;
  this->_description.descriptor = response.descriptor;
=======
  this->_description = this->_manager.meta().network(this->_description._id);
  LOG("Got descriptor for", this->_description.name,
      "(", this->_description._id, ") :", this->_description.descriptor);
>>>>>>> 94fc5582

  this->_prepare_directory();
}

void InfinitNetwork::_on_any_error(plasma::meta::Error error, std::string const& err)
{
  LOG("Got error while creating the network '%s': %s (%s)",
      this->_description.name, err, (int)error);
}

void InfinitNetwork::_start_process()
{
  if (this->_process.state() != QProcess::NotRunning)
    return;

  LOG("Starting infinit process");

  if (!this->_mount_point.exists() && !_mount_point.mkpath("."))
    throw std::runtime_error(
        "Cannot create the mount directory '" + _mount_point.path().toStdString() + "'"
    );

  QDir home_mnt{
      elle::os::path::join(common::system::home_directory(), "Infinit").c_str()
  };

  if (home_mnt.exists() || home_mnt.mkpath("."))
    {
      LOG("Created mount point %s", home_mnt.path().toStdString());
      auto link_path = home_mnt.filePath(this->_description.name.c_str());
#ifdef INFINIT_WINDOWS
      link_path += ".lnk";
#endif
      if (!QFile(this->_mount_point.path()).link(link_path))
        ELLE_DEBUG("Cannot create links to mount points.");
    }
  else
    ELLE_WARN("Cannot create mount point directory.");


  this->connect(
      &this->_process, SIGNAL(started()),
      this, SLOT(_on_process_started())
  );

  this->connect(
      &this->_process, SIGNAL(error(QProcess::ProcessError)),
      this, SLOT(_on_process_error(QProcess::ProcessError))
  );

  this->connect(
      &this->_process, SIGNAL(finished(int, QProcess::ExitStatus)),
      this, SLOT(_on_process_finished(int, QProcess::ExitStatus))
  );

  LOG("exec: %s -n %s -m %s -u %s",
      common::infinit::binary_path("8infinit"),
      this->_description.name.c_str(),
      this->_mount_point.path().toStdString(),
      this->_manager.user().c_str());

  QStringList arguments;
  arguments << "-n" << this->_description.name.c_str()
            << "-m" << this->_mount_point.path()
            << "-u" << this->_manager.user().c_str()
            ;

  this->_process.start(
      common::infinit::binary_path("8infinit").c_str(),
      arguments
  );
}



//
// ---------- slots ------------------------------------------------------------
//

void InfinitNetwork::_on_process_started()
{
  LOG("Process successfully started.");
}

void InfinitNetwork::_on_process_error(QProcess::ProcessError)
{
  LOG("Process has an error.");
}

void InfinitNetwork::_on_process_finished(int exit_code, QProcess::ExitStatus)
{
  LOG("Process finished with exit code %s", exit_code);
  if (true || exit_code) // XXX
    {
      auto stdout = this->_process.readAllStandardOutput();
      auto stderr = this->_process.readAllStandardError();
      std::cerr << "=================================== standard output:\n"
                << QString(stdout).toStdString()
                << "\n=================================== standard error:\n"
                << QString(stderr).toStdString()
                ;

    }
}<|MERGE_RESOLUTION|>--- conflicted
+++ resolved
@@ -356,17 +356,9 @@
           this->_description._id + "'"
       );
     }
-<<<<<<< HEAD
-  LOG("Got descriptor for %s(%s) : %s", this->_description.name,
-      this->_description._id, response.descriptor);
-
-  this->_description.root_block = response.root_block;
-  this->_description.descriptor = response.descriptor;
-=======
   this->_description = this->_manager.meta().network(this->_description._id);
   LOG("Got descriptor for", this->_description.name,
       "(", this->_description._id, ") :", this->_description.descriptor);
->>>>>>> 94fc5582
 
   this->_prepare_directory();
 }
