--- conflicted
+++ resolved
@@ -5,11 +5,7 @@
 #  define FUSE_USE_VERSION               26
 # endif
 
-<<<<<<< HEAD
-# include <elle/Elle.hh>
-=======
-#include <elle/types.hh>
->>>>>>> d96f8fb5
+# include <elle/types.hh>
 
 # include <elle/idiom/Close.hh>
 #  include <fuse.h>
