--- conflicted
+++ resolved
@@ -53,14 +53,9 @@
     //
     // methods
     //
-<<<<<<< HEAD
     elle::Status        Create(elle::String const&,
                                const elle::String&,
                                const elle::KeyPair&);
-=======
-    elle::Status        Create(const elle::String&,
-                               elle::cryptography::KeyPair const&);
->>>>>>> d96f8fb5
 
     elle::Status        Encrypt(const elle::String&);
     elle::Status        Decrypt(const elle::String&);
@@ -99,18 +94,12 @@
     //
     // attributes
     //
-<<<<<<< HEAD
   private:
     elle::String        _id;
   public: // XXX
-    elle::String        name;
-    elle::KeyPair       pair;
-    elle::Signature     signature;
-=======
     elle::String                      name;
     elle::cryptography::KeyPair       pair;
     elle::cryptography::Signature     signature;
->>>>>>> d96f8fb5
 
     elle::cryptography::Cipher*       cipher;
   };
