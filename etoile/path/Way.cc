//
// ---------- header ----------------------------------------------------------
//
// project       etoile
//
// license       infinit
//
// author        julien quintard   [wed apr  7 00:29:12 2010]
//

//
// ---------- includes --------------------------------------------------------
//

#include <etoile/path/Way.hh>
#include <elle/utility/Unicode.hh>

namespace etoile
{
  namespace path
  {

//
// ---------- definitions -----------------------------------------------------
//

    ///
    /// this defines a null way.
    ///
    const Way			Way::Null;

//
// ---------- constructors & destructors --------------------------------------
//

    ///
    /// default constructor
    ///
    Way::Way()
    {
    }

    ///
    /// copy constructor
    ///
    Way::Way(const Way&						way):
      Object(way),

      path(way.path)
    {
    }

    ///
    /// character constructor
    ///
    Way::Way(const elle::Character&				character):
      path(1, character)
    {
    }

    ///
    /// string constructor
    ///
    Way::Way(const elle::String&				string):
      path(string)
    {
<<<<<<< HEAD
      if (!this->path.empty() && this->path[0] != '/')
	this->path.clear();
=======
      if (!path.empty() && path[0] != elle::System::Path::Separator)
        path.clear();
>>>>>>> d2f76787
    }


    ///
    /// wide char constructor
    ///
    Way::Way(const wchar_t *                                    u16_str):
      path()
    {
      char *    str      = NULL;
      size_t    str_size = 0;

      if (elle::utility::Utf16To8(u16_str,
				  -1,
				  &str,
				  &str_size) == elle::StatusError)
	fail("failed to convert the path to uft8");

      if (str_size > 0 && str[0] == elle::System::Path::Separator)
        path.assign(str, str_size);

      free(str);
    }


    ///
    /// this constructor creates a way but returns the last element of the path
    /// in _name_.
    ///
    Way::Way(const Way&						way,
	     Slice&						name):
      path()
    {
      name.clear();

      elle::String::size_type	last_slash;

      // find the position.
      last_slash = way.path.rfind(elle::System::Path::Separator);

      // check if way.path contains at least a slash
      if (last_slash == elle::String::npos)
        return;

      // extract path and name
      path.assign(way.path.substr(0, last_slash == 0 ? 1 : last_slash));
      name.assign(way.path.substr(last_slash + 1, way.path.npos));
    }

//
// ---------- methods ---------------------------------------------------------
//

    ///
    /// this method returns the length of the way.
    ///
    elle::Status	Way::Capacity(Length&			length) const
    {
      enter();

      // return the length.
      length = static_cast<Length>(this->path.length());

      leave();
    }

//
// ---------- object ----------------------------------------------------------
//

    ///
    /// this operator compares two objects.
    ///
    elle::Boolean	Way::operator==(const Way&		element) const
    {
      enter();

      // check the address as this may actually be the same object.
      if (this == &element)
	true();

      // compare the attributes..
      if (this->path != element.path)
	false();

      true();
    }

    ///
    /// this macro-function call generates the object.
    ///
    embed(Way, _());

//
// ---------- dumpable --------------------------------------------------------
//

    ///
    /// this function dumps the object.
    ///
    elle::Status	Way::Dump(elle::Natural32	margin) const
    {
      elle::String	alignment(margin, ' ');

      enter();

      std::cout << alignment << "[Way] " << this->path << std::endl;

      leave();
    }

//
// ---------- archivable ------------------------------------------------------
//

    ///
    /// this method serializes the object.
    ///
    elle::Status	Way::Serialize(elle::Archive&	archive) const
    {
      enter();

      // serialize the target.
      if (archive.Serialize(this->path) == elle::StatusError)
	escape("unable to serialize the path");

      leave();
    }

    ///
    /// this method extracts the object.
    ///
    elle::Status	Way::Extract(elle::Archive&	archive)
    {
      enter();

      // extract the target.
      if (archive.Extract(this->path) == elle::StatusError)
	escape("unable to extract the path");

      leave();
    }

  }
}<|MERGE_RESOLUTION|>--- conflicted
+++ resolved
@@ -64,13 +64,8 @@
     Way::Way(const elle::String&				string):
       path(string)
     {
-<<<<<<< HEAD
-      if (!this->path.empty() && this->path[0] != '/')
-	this->path.clear();
-=======
       if (!path.empty() && path[0] != elle::System::Path::Separator)
         path.clear();
->>>>>>> d2f76787
     }
 
 
