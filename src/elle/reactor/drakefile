# -*- Python -*-

import drake
import drake.cxx
import drake.cxx.boost
import drake.templating
import sys
import os

config = None
lib_static = None
lib_dynamic = None
library = None
python_lib = None
dokan_lib = None
cxx_lib = None
connectivity = None
fnetusermount_binaries = None

library_coroutine = None

rule_build = None
rule_check = None
rule_install = None
rule_tests = None
rule_examples = None

with open(str(drake.path_source('../../../drake-utils.py')), 'r') as f:
  exec(f.read(), globals(), globals())

def configure(curl_config,
              curl_lib,
              zlib_config,
              zlib_lib,
              cxx_toolkit,
              cxx_config,
              boost,
              openssl_config,
              openssl_lib_crypto,
              openssl_lib_ssl,
              python3 = None,
              elle = None,
              das = None,
              prefix = '/usr',
              valgrind = None,
              valgrind_tests = False,
              archs = [],
              fuse = None,
              codesign = False,
):

  global config, lib_static, lib_dynamic, library, cxx_lib
  global rule_build, rule_install, rule_examples
  global python_lib, dokan_lib
  global connectivity, fnetusermount_binaries

  if cxx_toolkit.os is drake.os.macos:
    global osxfuse_package

  # Public C++ configuration
  config = drake.cxx.Config()
  config.add_local_include_path('bin')
  config.standard = drake.cxx.Config.cxx_14
  lib_path = '../../../lib'
  config.lib_path(lib_path)

  # Das
  das = das or drake.include('../das')
  config += das.config

  # Local C++ configuration
  cxx_toolkit = cxx_toolkit or drake.cxx.Toolkit()
  local_cxx_config = drake.cxx.Config(cxx_config)

  local_cxx_config += config
  local_cxx_config.lib_path_runtime('.')
  local_cxx_config.enable_debug_symbols()

  class Backends(drake.enumeration.Enumerated,
                 values = ['boost', 'io', 'threads']):
    pass

  if cxx_toolkit.os in [drake.os.windows]:
    backend = Backends.io
  else:
    backend = Backends.boost

  # Libcxabi through llvm
  if cxx_toolkit.os in [drake.os.macos, drake.os.ios] and cxx_toolkit.kind == drake.cxx.GccToolkit.Kind.clang:
    build_libcxxabi = drake.Rule("libcxxabi")
    llvm_url = 'http://llvm.org/releases/3.5.1/llvm-3.5.1.src.tar.xz'
    libcxx_url = 'http://llvm.org/releases/3.5.1/libcxx-3.5.1.src.tar.xz'
    libcxxabi_url = 'http://llvm.org/releases/3.5.1/libcxxabi-3.5.1.src.tar.xz'
    llvm_tarball = drake.node('llvm/llvm-3.5.1.src.tar.xz')
    libcxx_tarball = drake.node('llvm/libcxx-3.5.1.src.tar.xz')
    libcxxabi_tarball = drake.node('llvm/libcxxabi-3.5.1.src.tar.xz')
    drake.HTTPDownload(llvm_url , llvm_tarball,
                       fingerprint='2d3d8004f38852aa679e5945b8ce0b14')
    drake.HTTPDownload(libcxx_url , libcxx_tarball,
                       fingerprint='406f09b1dab529f3f7879f4d548329d2')
    drake.HTTPDownload(libcxxabi_url , libcxxabi_tarball,
                       fingerprint='b22c707e8d474a99865ad3c521c3d464')
    drake.TarballExtractor(
      llvm_tarball,
      targets = ['llvm-3.5.1.src/configure'],
    )
    drake.TarballExtractor(
      libcxx_tarball,
      targets = ['libcxx-3.5.1.src/CMakeLists.txt'],
    )
    # Patch CMakeLists.txt to more recent version for llvm detection
    libcxxabi_patches = [(drake.node('patches/libcxxabi2.patch'),0)]
    if cxx_toolkit.os in [drake.os.macos, drake.os.ios]: # pass --unused dyn_lookup to linker
      libcxxabi_patches.append((drake.node('patches/libcxxabi.patch'),0))
    drake.TarballExtractor(
      libcxxabi_tarball,
      targets = ['libcxxabi-3.5.1.src/CMakeLists.txt'],
      patches = libcxxabi_patches,
      patch_dir = 'libcxxabi-3.5.1.src'
    )
    #invoke cmake
    if cxx_toolkit.os is drake.os.ios and archs:
      libcxxabi_libs = []
      libcxx_libs = []
      for arch in archs:
        build = 'build_%s' % arch
        drake.ShellCommand(
          drake.nodes('llvm/libcxxabi-3.5.1.src/CMakeLists.txt',
            'llvm/llvm-3.5.1.src/configure',
            'llvm/libcxx-3.5.1.src/CMakeLists.txt'
            ),
          drake.nodes('llvm/libcxxabi-3.5.1.src/'+build+'/CMakeCache.txt'),
            [
             'cmake', '..',
             '-DCMAKE_CXX_COMPILER=clang++',
             '-DCMAKE_C_COMPILER=clang',
             '-DCMAKE_CXX_FLAGS=-arch %s -mios-version-min=7.1' % arch,
             '-DCMAKE_C_FLAGS=-arch %s -mios-version-min=7.1' % arch,
             '-DLLVM_PATH=%s' % (drake.path_build('llvm/llvm-3.5.1.src', True)),
             '-DLLVM_ENABLE_LIBCXX=ON',
             '-DLIBCXXABI_ENABLE_SHARED=OFF',
             '-DLIBCXXABI_LIBCXX_PATH=%s' % (drake.path_build('llvm/libcxx-3.5.1.src', True))
            ],
            True,
            drake.path_build('llvm/libcxxabi-3.5.1.src/' + build),
        )
        libcxxabi_lib = cxx_toolkit.libname_static(None,'llvm/libcxxabi-3.5.1.src/'+build+'/lib/c++abi')
        libcxxabi_lib = drake.path_build(libcxxabi_lib, True)
        libcxxabi_libs.append(drake.node(libcxxabi_lib))
        #invoke make
        drake.ShellCommand(
          drake.nodes('llvm/libcxxabi-3.5.1.src/'+build+'/CMakeCache.txt'),
          drake.nodes(libcxxabi_lib),
          ['make'],
          True,
          drake.path_build('llvm/libcxxabi-3.5.1.src/' + build),
          )
        # Under ios we cannot link with our own dylib,
        # So we can't override libc++.dylib as we do on macos.
        # So build our own static libc++ so we can stop linking to the system
        # one altogether
        drake.ShellCommand(
          drake.nodes('llvm/libcxx-3.5.1.src/CMakeLists.txt',
            'llvm/llvm-3.5.1.src/configure',
            'llvm/libcxx-3.5.1.src/CMakeLists.txt'
            ),
          drake.nodes('llvm/libcxx-3.5.1.src/'+build+'/CMakeCache.txt'),
            [
             'cmake', '..',
             '-DCMAKE_CXX_COMPILER=clang++',
             '-DCMAKE_C_COMPILER=clang',
             '-DCMAKE_CXX_FLAGS=-arch %s -mios-version-min=7.1' % arch,
             '-DCMAKE_C_FLAGS=-arch %s -mios-version-min=7.1' % arch,
             '-DLLVM_PATH=%s' % (drake.path_build('llvm/llvm-3.5.1.src', True)),
             '-DLLVM_ENABLE_LIBCXX=ON',
             '-DLIBCXX_ENABLE_SHARED=OFF',
             ],
            True,
            drake.path_build('llvm/libcxx-3.5.1.src/' + build),
        )
        libcxx_lib = cxx_toolkit.libname_static(None,'llvm/libcxx-3.5.1.src/'+build+'/lib/c++')
        libcxx_lib = drake.path_build(libcxx_lib, True)
        libcxx_libs.append(drake.node(libcxx_lib))
        #make
        drake.ShellCommand(
          drake.nodes('llvm/libcxx-3.5.1.src/'+build+'/CMakeCache.txt'),
          drake.nodes(libcxx_lib),
          ['make'],
          True,
          drake.path_build('llvm/libcxx-3.5.1.src/' + build),
          )
      libcxxabi_lib = cxx_toolkit.libname_static(None, 'lib/c++abi')
      libcxxabi_lib = drake.path_build(libcxxabi_lib, True)
      FatLibraryGenerator(libcxxabi_libs, drake.node(libcxxabi_lib))
      libcxx_lib = drake.path_build('lib/libc++.a', True)
      FatLibraryGenerator(libcxx_libs, drake.node(libcxx_lib))
      build_libcxxabi << drake.node(libcxxabi_lib)
      build_libcxxabi << drake.node(libcxx_lib)
    else:
      drake.ShellCommand(
        drake.nodes('llvm/libcxxabi-3.5.1.src/CMakeLists.txt',
          'llvm/llvm-3.5.1.src/configure',
          'llvm/libcxx-3.5.1.src/CMakeLists.txt'
          ),
        drake.nodes('llvm/libcxxabi-3.5.1.src/build/CMakeCache.txt'),
        [
         'cmake', '..',
         '-DCMAKE_CXX_COMPILER=clang++',
         '-DLLVM_PATH=%s' % (drake.path_build('llvm/llvm-3.5.1.src', True)),
         '-DLLVM_ENABLE_LIBCXX=ON',
         '-DLIBCXXABI_LIBCXX_PATH=%s' % (drake.path_build('llvm/libcxx-3.5.1.src', True))
        ],
        True,
        drake.path_build('llvm/libcxxabi-3.5.1.src/build/'),
        )
      libcxxabi_lib = cxx_toolkit.libname_dyn('llvm/libcxxabi-3.5.1.src/build/lib/c++abi')
      libcxxabi_lib = drake.path_build(libcxxabi_lib, True)
      #invoke make
      drake.ShellCommand(
        drake.nodes('llvm/libcxxabi-3.5.1.src/build/CMakeCache.txt'),
        drake.nodes(libcxxabi_lib),
        ['make'],
        True,
        drake.path_build('llvm/libcxxabi-3.5.1.src/build/'),
        )
      build_libcxxabi << drake.nodes(libcxxabi_lib)


  if cxx_toolkit.os in [drake.os.macos, drake.os.ios] and cxx_toolkit.kind == drake.cxx.GccToolkit.Kind.clang:
    # Every lib/bin links to /usr/lib/libc++.dylib, which itself refers /usr/lib/libc++abi.dylib.
    # So we need to copy and patch libc++.dylib
    def rpath_libcxx(tgt):
      with drake.WritePermissions(drake.node(tgt)):
        return drake.command([
          'install_name_tool',
          '-change',
          '/usr/lib/libc++abi.dylib',
          '@rpath/libc++abi.dylib',
          '-id',
          '@rpath/libc++.1.dylib',
          str(drake.path_build(tgt, True))
        ])
    def rpath_libcxxabi(tgt):
      with drake.WritePermissions(drake.node(tgt)):
        return drake.command(
          ['install_name_tool', '-id',
           '@rpath/libc++abi.dylib',
           str(drake.path_build(tgt, True))
          ])
    lib_cxx = drake.copy(drake.nodes('/usr/lib/libc++.1.dylib'), lib_path, strip_prefix = True,
      post_process = rpath_libcxx)
    lib_cxx_abi = drake.copy(drake.nodes(libcxxabi_lib), lib_path, strip_prefix = True,
      post_process = rpath_libcxxabi)
    cxx_libs = lib_cxx + lib_cxx_abi
  else:
    cxx_libs = []

  # Boost
  boost = boost or drake.cxx.boost.Boost()
  local_cxx_config += boost.config()
  if cxx_toolkit.os in [drake.os.windows, drake.os.ios, drake.os.android]:
    local_cxx_config += boost.config_signals(link = False, static = True)
    local_cxx_config.library_add(
      drake.copy(boost.signals_static, lib_path, strip_prefix = True))
    local_cxx_config += boost.config_system(link = False, static = True)
    local_cxx_config.library_add(
      drake.copy(boost.system_static, lib_path, strip_prefix = True))
    local_cxx_config += boost.config_thread(link = False, static = True)
    local_cxx_config.library_add(
      drake.copy(boost.thread_static, lib_path, strip_prefix = True))
    if backend == Backends.boost:
      local_cxx_config += boost.config_context(link = False, static = True)
      local_cxx_config.library_add(
        drake.copy(boost.context_static, lib_path, strip_prefix = True))
  else:
    if backend == Backends.boost:
      local_cxx_config += boost.config_context(link = False)
      local_cxx_config.library_add(
        drake.copy(boost.context_dynamic, lib_path, strip_prefix = True,
                   post_process = set_local_libcxx(cxx_toolkit)))
    local_cxx_config += boost.config_signals(link = False)
    local_cxx_config.library_add(
      drake.copy(boost.signals_dynamic, lib_path, strip_prefix = True,
                 post_process = set_local_libcxx(cxx_toolkit)))
    local_cxx_config += boost.config_system(link = False)
    local_cxx_config.library_add(
      drake.copy(boost.system_dynamic, lib_path, strip_prefix = True,
                 post_process = set_local_libcxx(cxx_toolkit)))
    local_cxx_config += boost.config_thread(link = False)
    local_cxx_config.library_add(
      drake.copy(boost.thread_dynamic, lib_path, strip_prefix = True,
                 post_process = set_local_libcxx(cxx_toolkit)))
  if backend == Backends.io:
    local_cxx_config.define('REACTOR_CORO_BACKEND_IO')
  else:
    local_cxx_config.define('REACTOR_CORO_BACKEND_BOOST_CONTEXT')

  # FUSE
  fuse_lib = None
  dokan_lib = None
  if fuse is None:
    fuse_includes = drake.nodes(
      'fuse/include/fuse/cuse_lowlevel.h',
      'fuse/include/fuse/fuse_common_compat.h',
      'fuse/include/fuse/fuse_common.h',
      'fuse/include/fuse/fuse_compat.h',
      'fuse/include/fuse/fuse.h',
      'fuse/include/fuse/fuse_lowlevel_compat.h',
      'fuse/include/fuse/fuse_lowlevel.h',
      'fuse/include/fuse/fuse_opt.h'
    )
    if cxx_toolkit.os is drake.os.linux:
      fuse_version = '2.9.4'
      fuse_version_us = fuse_version.replace(".", "_")
      fuse_basename = 'fuse-%s' % fuse_version
      fuse_url = \
        'https://github.com/libfuse/libfuse/releases/download/' \
        'fuse_%s/%s.tar.gz' % (fuse_version_us, fuse_basename)
      fuse_tarball = \
        drake.node('fuse/%s.tar.gz' % fuse_basename)
      fuse_configure = \
        drake.node('fuse/%s/configure' % fuse_basename)
      fuse_prefix = drake.path_build('fuse')
      fuse_prefix_absolute = drake.path_root() / fuse_prefix
      fuse_lib =  drake.cxx.DynLib('fuse/lib/libfuse.so.2')
      drake.HTTPDownload(fuse_url, fuse_tarball,
                         fingerprint='ecb712b5ffc6dffd54f4a405c9b372d8')
      drake.TarballExtractor(
        fuse_tarball,
        targets = ['%s/configure' % fuse_basename],
        patches = [(drake.node('patches/fuse.patch'), 1),
                   (drake.node('patches/fuse-fusermount-fallback.patch'), 1),
        ],
        patch_dir = fuse_basename
      )
      extra_args = []
      if cxx_toolkit.architecture is drake.architecture.arm:
        extra_args += ['--host', cxx_toolkit.cxx[:-4]]
      GNUBuilder(
        cxx_toolkit,
        configure = fuse_configure,
        configure_args = [
        '--prefix=%s' % fuse_prefix_absolute,
        'CXX=%s' % cxx_toolkit.cxx,
        'CC=%s' % cxx_toolkit.c,
        '--disable-util',
        '--disable-example',
        '--disable-static',
        '--enable-shared'
        ] + extra_args,
        targets = [fuse_lib] + fuse_includes,
      )
      fuse_config = drake.cxx.Config()
      fuse_config.add_local_include_path('fuse/include')
      local_cxx_config += fuse_config
      fuse_lib = drake.copy(fuse_lib, lib_path, strip_prefix = True)
    elif cxx_toolkit.os is drake.os.macos:
      osxfuse_version = drake.Version(3, 5, 4)
      osxfuse_base_name = 'osxfuse-%s' % osxfuse_version
      osxfuse_url = 'https://github.com/osxfuse/osxfuse/releases/download'\
        '/%(name)s/%(name)s.dmg' % {'name': osxfuse_base_name}
      osxfuse_dmg = drake.node('modules/osxfuse/%s.dmg' % osxfuse_base_name)
      drake.HTTPDownload(
        osxfuse_url,
        osxfuse_dmg,
        fingerprint = '084949b3d6256be32b6a6e83f78aa35a',
      )
      osxfuse_package = drake.node('modules/osxfuse/%s.pkg' % osxfuse_base_name)
      fuse_includes = drake.copy(
        fuse_includes, 'osxfuse/include/fuse', strip_prefix = True)
      fuse_config = drake.cxx.Config()
      fuse_config.add_local_include_path('modules/osxfuse/include')
      local_cxx_config += fuse_config

      class OSXFUSEExtractor(drake.Builder):
        def __init__(self, version, dmg, target):
          self.__version = version
          self.__dmg = dmg
          self.__destination = target
          import tempfile
          self.__mountpoint = tempfile.mkdtemp()
          drake.Builder.__init__(self, [self.__dmg], [target])

        def execute(self):
          self.cmd('Mount DMG: %s' % self.__dmg,
          [
            'hdiutil', 'attach', '-noautoopen', '-nobrowse',
            '-mountpoint', self.__mountpoint,
            self.__dmg,
          ])
          self.cmd('Copy .pkg',
          [
            'cp',
            '%s/Extras/FUSE for macOS %s.pkg' % \
              (self.__mountpoint, self.__version),
            self.__destination,
          ])
          self.cmd('Unmount DMG: %s' % self.__dmg,
          [
            'hdiutil', 'detach', self.__mountpoint,
          ])
          import shutil
          shutil.rmtree(self.__mountpoint)
          return True

      OSXFUSEExtractor(osxfuse_version, osxfuse_dmg, osxfuse_package)
      fuse_lib = drake.cxx.DynLib('/usr/local/lib/libosxfuse.2.dylib')

  elif fuse:
    fuse_config = drake.cxx.Config()
    fuse_config.add_local_include_path('%s/include/osxfuse' % fuse)
    local_cxx_config += fuse_config
    fuse_lib = drake.cxx.DynLib('%s/lib/libosxfuse.2.dylib' % fuse)


  # Curl
  local_cxx_config += curl_config
  curl_lib = drake.copy(curl_lib, lib_path, strip_prefix = True)

  # OpenSSL (for SSL sockets)
  local_cxx_config += openssl_config
  openssl_libs = drake.copy([openssl_lib_ssl, openssl_lib_crypto],
                            lib_path, strip_prefix = True)


  # Zlib
  local_cxx_config += zlib_config
  zlib_lib = drake.copy(zlib_lib, lib_path, strip_prefix = True)

  # Elle
  elle = elle or drake.include('../../../elle')
  local_cxx_config += elle.config

  # elle_lib = drake.copy(elle.library, lib_path, strip_prefix = True, post_process = set_local_libcxx(cxx_toolkit))

  # miniupnpc
  miniupnp = drake.include('modules/miniupnp', cxx_toolkit, archs = archs)
  miniupnpc = miniupnp.miniupnpc
  local_cxx_config += miniupnpc.config

  # UTP
  utp = drake.include('modules/libutp', cxx_toolkit, archs = archs)
  utp_lib = utp.library

  # Build
  rule_build = drake.Rule('build')

  sources = drake.nodes(
    'BackgroundOperation.hh',
    'BackgroundFuture.hh',
    'BackgroundFuture.hxx',
    'BackgroundOperation.hxx',
    'Barrier.cc',
    'Barrier.hh',
    'Barrier.hxx',
    'Channel.hh',
    'Channel.hxx',
    'FDStream.cc',
    'FDStream.hh',
    'Generator.cc',
    'Generator.hh',
    'Generator.hxx',
    'MultiLockBarrier.cc',
    'MultiLockBarrier.hh',
    'OrWaitable.cc',
    'OrWaitable.hh',
    'Scope.cc',
    'Scope.hh',
    'TimeoutGuard.cc',
    'TimeoutGuard.hh',
    'asio.hh',
    'duration.hh',
    'exception.cc',
    'exception.hh',
    'for-each.hh',
    'for-each.hxx',
    'fsm.hh',
    'fsm/CatchTransition.cc',
    'fsm/CatchTransition.hh',
    'fsm/EndTransition.cc',
    'fsm/EndTransition.hh',
    'fsm/Machine.cc',
    'fsm/Machine.hh',
    'fsm/Machine.hxx',
    'fsm/State.cc',
    'fsm/State.hh',
    'fsm/Transition.cc',
    'fsm/Transition.hh',
    'fsm/WaitableTransition.cc',
    'fsm/WaitableTransition.hh',
    'fsm/fwd.hh',
    'fwd.hh',
    'lockable.cc',
    'lockable.hh',
    'logger.cc',
    'logger.hh',
    'mutex.cc',
    'mutex.hh',
    'network/Protocol.cc',
    'network/Protocol.hh',
    'network/SocketOperation.cc',
    'network/SocketOperation.hh',
    'network/buffer.hh',
    'network/exception.cc',
    'network/exception.hh',
    'network/fingerprinted-socket.cc',
    'network/fingerprinted-socket.hh',
    'network/fwd.hh',
    'network/http-server.cc',
    'network/http-server.hh',
    'network/proxy.cc',
    'network/proxy.hh',
    'network/rdv-socket.cc',
    'network/rdv-socket.hh',
    'network/rdv.hh',
    'network/resolve.cc',
    'network/resolve.hh',
    'network/server.cc',
    'network/server.hh',
    'network/socket.cc',
    'network/socket.hh',
    'network/ssl-server.cc',
    'network/ssl-server.hh',
    'network/ssl-socket.cc',
    'network/ssl-socket.hh',
    'network/ssl-socket.hh',
    'network/tcp-server.cc',
    'network/tcp-server.hh',
    'network/tcp-socket.cc',
    'network/tcp-socket.hh',
    'network/udp-socket.cc',
    'network/udp-socket.hh',
    'network/upnp.cc',
    'network/upnp.hh',
    'network/utp-server-impl.hh',
    'network/utp-server.cc',
    'network/utp-server.hh',
    'network/utp-socket-impl.hh',
    'network/utp-socket.cc',
    'network/utp-socket.hh',
<<<<<<< HEAD
    'operation.cc',
    'operation.hh',
=======
    'network/utp-socket-impl.hh',
    'Operation.cc',
    'Operation.hh',
>>>>>>> 12aa0581
    'rw-mutex.cc',
    'rw-mutex.hh',
    'scheduler.cc',
    'scheduler.hh',
    'scheduler.hxx',
    'semaphore.cc',
    'semaphore.hh',
    'signal.cc',
    'signal.hh',
    'signal.hxx',
    'signals.hh',
    'sleep.cc',
    'sleep.hh',
    'storage.cc',
    'storage.hh',
    'storage.hxx',
    'thread.cc',
    'thread.hh',
    'thread.hxx',
    'timer.cc',
    'timer.hh',
<<<<<<< HEAD
    'waitable.cc',
    'waitable.hh',
    'waitable.hxx',
  )
=======
    'Waitable.cc',
    'Waitable.hh',
    # 'backend/pthread/pthread.cc',
    # 'backend/pthread/pthread.hh',
    # 'network/nat.cc',
    # 'network/nat.hh',
    )
>>>>>>> 12aa0581
  sources += drake.nodes(
    'filesystem.cc',
    'filesystem.hh',
    'filesystem_journal.cc',
  )
  if cxx_toolkit.os in [drake.os.linux, drake.os.macos]:
    sources += drake.nodes(
      'filesystem_fuse.cc',
      'fuse.cc',
      'fuse.hh',
      'network/unix-domain-server.cc',
      'network/unix-domain-server.hh',
      'network/unix-domain-socket.cc',
      'network/unix-domain-socket.hh',
      'pthread.cc',
      'pthread.hh',
      )
    if cxx_toolkit.os is drake.os.macos:
      local_cxx_config.add_system_include_path('/usr/local/include/osxfuse')
  else:
    dokan = drake.include('modules/dokany', cxx_toolkit, cxx_config)
    sources += drake.nodes(
      'filesystem_dokanx.cc',
      'fuse.hh',
      )
    local_cxx_config += dokan.config
    dokan_lib = dokan.lib_dynamic

  sources += drake.nodes(
    'http/Client.cc',
    'http/Client.hh',
    'http/Client.hxx',
    'http/EscapedString.cc',
    'http/EscapedString.hh',
    'http/Method.cc',
    'http/Method.hh',
    'http/Request.cc',
    'http/Request.hh',
    'http/Service.cc',
    'http/Service.hh',
    'http/StatusCode.cc',
    'http/StatusCode.hh',
    'http/Version.cc',
    'http/Version.hh',
    'http/exceptions.cc',
    'http/exceptions.hh',
    'http/fwd.hh',
    'http/url.cc',
    'http/url.hh',
  )
  connectivity_sources = drake.nodes(
    'connectivity/connectivity.cc',
    'connectivity/connectivity.hh',
  )
  sources += connectivity_sources

  if cxx_toolkit.os in [drake.os.ios, drake.os.macos]:
    sources += drake.nodes(
      'network/reachability.cc',
      'network/reachability.hh',
    )

  lib_cxx_config = drake.cxx.Config(local_cxx_config)

  backend_sources = drake.nodes(
    'backend/backend.cc',
    'backend/backend.hh',
    'backend/fwd.hh',
  )
  backend_lib = drake.cxx.StaticLib(
    lib_path + '/elle_reactor_backend',
    backend_sources,
    cxx_toolkit,
    lib_cxx_config,
  )
  sources += backend_sources

  if backend == Backends.io:
    libcoroutine_sources = drake.nodes(
      'backend/coro_io/libcoroutine/asm.S',
      'backend/coro_io/libcoroutine/context.cc',
      'backend/coro_io/libcoroutine/coroutine.cc',
      'backend/coro_io/libcoroutine/coroutine.hh',
    )
    libcoroutine_cxx_config = drake.cxx.Config(local_cxx_config)
    libcoroutine_cxx_config.warnings.missing_declarations = None
    if valgrind is not None:
      libcoroutine_cxx_config.define('USE_VALGRIND')
    libcoroutine = drake.cxx.StaticLib(lib_path + '/elle_reactor_coroutine',
                                       libcoroutine_sources,
                                       cxx_toolkit,
                                       libcoroutine_cxx_config)
    backend_coro_io = drake.cxx.StaticLib(
      lib_path + '/elle_reactor_backend_coro_io',
      drake.nodes(
        'backend/coro_io/backend.cc',
        'backend/coro_io/backend.hh',
      ) + [backend_lib, libcoroutine],
      cxx_toolkit,
      lib_cxx_config,
    )
    library_coroutine = libcoroutine
  else:
    libcoroutine = None
    backend_coro_io = None

  lib_cxx_config.add_local_include_path('modules/libutp')
  backend_boost_context_cxx_config = drake.cxx.Config(lib_cxx_config)
  backend_boost_context = drake.cxx.StaticLib(
    lib_path + '/elle_reactor_backend_boost_context',
    drake.nodes(
      'backend/boost_context/backend.cc',
      'backend/boost_context/backend.hh',
    ),
    cxx_toolkit,
    backend_boost_context_cxx_config,
  )
  lib_dynamic_link_libs = [
    curl_lib,
    elle.library,
    miniupnpc.library,
    utp_lib,
  ]
  lib_static_link_libs = [
    curl_lib,
    elle.library,
    miniupnpc.library,
    utp_lib,
  ]
  if backend == Backends.io:
    lib_dynamic_link_libs.append(backend_coro_io)
    lib_static_link_libs.append(backend_coro_io)
  elif backend == Backends.boost:
    lib_dynamic_link_libs.append(backend_boost_context)
    lib_dynamic_link_libs.append(backend_lib)
    lib_static_link_libs.append(backend_boost_context)
    lib_static_link_libs.append(backend_lib)
  if dokan_lib is not None:
    lib_static_link_libs.append(dokan_lib)
  if fuse_lib is not None:
    lib_dynamic_link_libs.append(fuse_lib)
  lib_static = drake.cxx.StaticLib(
    lib_path + '/elle_reactor',
    sources + lib_static_link_libs + openssl_libs,
    cxx_toolkit, lib_cxx_config)
  lib_dynamic_link_libs = [
    curl_lib,
    elle.library,
    miniupnpc.library,
    utp_lib,
  ]
  if backend == Backends.io:
    lib_dynamic_link_libs.append(libcoroutine)
    lib_dynamic_link_libs.append(backend_coro_io)
  elif backend == Backends.boost:
    lib_dynamic_link_libs.append(backend_boost_context)
    lib_dynamic_link_libs.append(backend_lib)
  if fuse_lib is not None:
    lib_dynamic_link_libs.append(fuse_lib)
  if cxx_toolkit.os in [drake.os.macos]:
    lib_cxx_config.framework_add('DiskArbitration')
    pass #lib_cxx_config.use_local_libcxx = True
  lib_dynamic = drake.cxx.DynLib(
    lib_path + '/elle_reactor',
    sources + lib_dynamic_link_libs + openssl_libs + cxx_libs,
    cxx_toolkit, lib_cxx_config)
  rule_build << lib_static
  if cxx_toolkit.os in [drake.os.windows, drake.os.ios, drake.os.android]:
    library = lib_static
  else:
    rule_build << lib_dynamic
    library = lib_dynamic

  if python3 is not None and cxx_toolkit.os != drake.os.windows:
    python_cxx_config = drake.cxx.Config(local_cxx_config)
    python_cxx_config.lib_path_runtime('..')
    python_cxx_config += python3
    if cxx_toolkit.os is drake.os.windows:
      python_cxx_config += boost.config_python(static = True)
    else:
      python_cxx_config += boost.config_python(link = False)
      python_cxx_config.library_add(
        drake.copy(boost.python_dynamic, lib_path, strip_prefix = True))
    python_sources = drake.nodes('python.cc', 'python.hh')
    sources += python_sources
    python_lib = drake.cxx.Module(lib_path + '/python/reactor',
                                  python_sources + [library, elle.python_plugin_datetime],
                                  cxx_toolkit, python_cxx_config)
    drake.Rule('python') << python_lib
    rule_build << python_lib

  ## ----- ##
  ## Bins  ##
  ## ----- ##

  binaries_config = [
    'connectivity-server',
    'connectivity',
    'rdv-server',
  ]
  cxx_config_bin = drake.cxx.Config(local_cxx_config)
  cxx_config_bin.lib_path_runtime('../lib')
  for name in binaries_config:
    bin = drake.cxx.Executable(
      'bin/%s' % name,
        drake.nodes('bin/%s.cc' % name) + [
        library,
        elle.library,
      ],
      cxx_toolkit,
      cxx_config_bin)
    rule_build << bin
    if name == 'connectivity':
      connectivity = bin

  if cxx_toolkit.os is drake.os.linux:
    fnetusermount_binaries = []
    for name in ['fnetusermount-client', 'fnetusermount-server']:
      bin = drake.cxx.Executable(
        'bin/%s' % name,
        drake.nodes('bin/%s.cc' % name),
        cxx_toolkit,
        cxx_config_bin)
      rule_build << bin
      fnetusermount_binaries.append(bin)

  ## ----- ##
  ## Tests ##
  ## ----- ##
  global rule_check, rule_tests
  rule_tests = drake.Rule('tests')
  rule_check = drake.TestSuite('check')
  elle_tests_path = drake.Path('../../../tests')
  tests_path = elle_tests_path / 'elle/reactor'

  # (bin, libs, stdin)
  tests = [
    ('backend', [], None),
    ('fsm', [], None),
    ('generator', [], None),
    ('http', [curl_lib], None),
    ('logger', [], None),
    ('network', [], None),
    ('reactor', [], None),
    ('upnp', [], None), # Not an auto test, just a utility.
    ('ssl', openssl_libs, None),
    ('utp', [utp_lib], None),
    ('rdv-cat', [], None),
    ('rdv-utp-cat', [], None),
    ('utp-chat', [], None),
  ]
  if cxx_toolkit.os in [drake.os.linux, drake.os.macos]:
    tests.append(('fdstream', [], None))
    tests.append(('filesystem', [], None))
    tests.append(('filesystem_bind', [], None))
    tests.append(('filesystem_git', [], None))

  cxx_config_tests = drake.cxx.Config(local_cxx_config)
  cxx_config_tests.add_local_include_path(elle_tests_path)
  test_libs = [elle.library, library]
  cxx_config_tests += boost.config_test(
    static = not boost.prefer_shared or None,
    link = not boost.prefer_shared)
  cxx_config_tests += boost.config_timer(
    static = not boost.prefer_shared or None,
    link = not boost.prefer_shared)
  use_boost_filesystem_static_library = not boost.prefer_shared or \
                                        cxx_toolkit.os is drake.os.macos
  cxx_config_tests += boost.config_filesystem(
    static = use_boost_filesystem_static_library or None,
    link = use_boost_filesystem_static_library)
  if boost.prefer_shared:
    test_libs += [boost.timer_dynamic, boost.test_dynamic]
    if not use_boost_filesystem_static_library:
      test_libs += [boost.filesystem_dynamic]
  if cxx_toolkit.os == drake.os.android:
    cxx_config_tests.lib('stdc++')
    cxx_config_tests.lib('atomic')
  for test_name, libraries, stdin in tests:
    local_test_libs = test_libs + libraries
    local_cxx_config_tests = drake.cxx.Config(cxx_config_tests)
    if cxx_toolkit.os == drake.os.macos:
      local_test_libs += cxx_libs
    test_sources = drake.nodes('%s/%s.cc' % (tests_path, test_name))
    test = drake.cxx.Executable('%s/%s' % (tests_path, test_name),
                                test_sources + local_test_libs,
                                cxx_toolkit, cxx_config_tests)
    rule_tests << test
    if test_name in ['filesystem_git', 'filesystem_bind', 'rdv-cat','rdv-utp-cat', 'utp-chat']:
      continue
    env = {
      'DIR_BUILD':  str(drake.path_build()),
      'DIR_SOURCE': str(drake.path_source()),
    }
    if cxx_toolkit.os is drake.os.windows and sys.platform is 'linux':
      env['RUNNING_ON_WINE'] = '1'
    # Disable valgrind for tests using fuse.
    # Valgrind has deadlock issues when hosting a program that both implements
    # and use a FUSE fs from different threads.
    # The option --sim-hints=fuse-compatible is supposed to fix that, but
    # it crashes valgrind with an assert.
    if valgrind_tests and test_name is not 'filesystem':
      runner = drake.valgrind.ValgrindRunner(
        exe = test,
        valgrind = valgrind,
        env = env,
        stdin = stdin,
        valgrind_args = ['--suppressions=%s' % (drake.path_source('../../../valgrind.suppr'))
        ])
    else:
      runner = drake.Runner(exe = test, env = env,stdin = stdin)
    runner.reporting = drake.Runner.Reporting.on_failure
    rule_check << runner.status

  if python3 is not None and cxx_toolkit.os is not drake.os.windows:
    python_tests = (
      'python',
      )
    with drake.templating.Context(content = {
        'python_interpreter': str(python3.python_interpreter),
    }):
      for test in python_tests:
        drake.node('%s/%s.tmpl' % (tests_path, test))
    for test in python_tests:
      test = drake.node('%s/%s' % (tests_path, test))
      test.dependency_add(python_lib)
      python_runner = drake.Runner(
        exe = test,
        env = {
          'PYTHONPATH': str(drake.path_build(lib_path + '/python')),
        },
      )
      python_runner.reporting = drake.Runner.Reporting.on_failure
      rule_check << python_runner.status

  ## -------- ##
  ## Examples ##
  ## -------- ##

  cxx_config_examples = drake.cxx.Config(local_cxx_config)
  rule_examples = drake.Rule('examples')
  examples_path = drake.Path('../../../examples')
  for example in [
    'demo/elle/reactor/echo_server'
  ]:
    source = drake.nodes('%s/%s.cc' % (examples_path, example))
    example = drake.cxx.Executable(
      examples_path / example,
      source + [library, elle.library],
      cxx_toolkit, cxx_config_examples)
    rule_examples << example
    runner = drake.Runner(exe = example, args = ['0', 'true'])
    runner.reporting = drake.Runner.Reporting.on_failure
    rule_examples << runner.status
  rule_build << rule_examples

  ## ------- ##
  ## Install ##
  ## ------- ##

  if prefix is not False:
    rule_install = drake.Rule('install')
    if cxx_toolkit.os not in [drake.os.windows, drake.os.ios]:
      rule_install << drake.install(lib_dynamic, prefix / 'lib')
    rule_install << drake.install(lib_static, prefix / 'lib')
    rule_install << drake.install(
      (node for node in sources if isinstance(node, drake.cxx.Header)),
      prefix / 'include' / 'elle' / 'reactor')<|MERGE_RESOLUTION|>--- conflicted
+++ resolved
@@ -538,14 +538,9 @@
     'network/utp-socket-impl.hh',
     'network/utp-socket.cc',
     'network/utp-socket.hh',
-<<<<<<< HEAD
-    'operation.cc',
-    'operation.hh',
-=======
     'network/utp-socket-impl.hh',
     'Operation.cc',
     'Operation.hh',
->>>>>>> 12aa0581
     'rw-mutex.cc',
     'rw-mutex.hh',
     'scheduler.cc',
@@ -567,20 +562,10 @@
     'thread.hxx',
     'timer.cc',
     'timer.hh',
-<<<<<<< HEAD
-    'waitable.cc',
-    'waitable.hh',
-    'waitable.hxx',
-  )
-=======
     'Waitable.cc',
     'Waitable.hh',
-    # 'backend/pthread/pthread.cc',
-    # 'backend/pthread/pthread.hh',
-    # 'network/nat.cc',
-    # 'network/nat.hh',
-    )
->>>>>>> 12aa0581
+    'Waitable.hxx',
+  )
   sources += drake.nodes(
     'filesystem.cc',
     'filesystem.hh',
