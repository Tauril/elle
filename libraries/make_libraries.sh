--- conflicted
+++ resolved
@@ -51,11 +51,7 @@
 		echo "**** Build OpenSSL"
 		cd $openssl_dir && \
 		./config --prefix="$BUILDDIR"                       \
-<<<<<<< HEAD
-				 --openssldir="$BUILDDIR/openssl" && \
-=======
 		    --openssldir="$BUILDDIR/openssl" && \
->>>>>>> 1b880f6b
 		make install && \
 		cd -
 	) || die "Couldn't build openssl"
