#pragma once

<<<<<<< HEAD
# include <elle/Buffer.hh>
=======
#include <elle/types.hh>
#include <elle/Buffer.hh>
>>>>>>> 12aa0581

namespace elle
{
  namespace format
  {
    namespace base64
    {
      class ELLE_API StreamBuffer
        : public elle::StreamBuffer
        , public elle::Printable
      {
      /*-------------.
      | Construction |
      `-------------*/
      public:
        StreamBuffer(std::iostream& stream);

      /*-------------------.
      | elle::StreamBuffer |
      `-------------------*/
      public:
        virtual
        WeakBuffer
        read_buffer();
        virtual
        WeakBuffer
        write_buffer();
        virtual
        void
        flush(Size size);
        void
        finalize();
      private:
        friend class Stream;
        std::iostream& _stream;
        int _remaining_write;
        char _buffer_write[1 << 12];
        int _remaining_read;
        char _buffer_read[1 << 12];

      /*----------.
      | Printable |
      `----------*/
      public:
        virtual
        void
        print(std::ostream& output) const;
      };

      class ELLE_API Stream:
        public elle::IOStream
      {
      public:
        Stream(std::iostream& underlying);
        ~Stream();

      private:
        friend class StreamBuffer;
        ELLE_ATTRIBUTE(StreamBuffer*, buffer);
        ELLE_ATTRIBUTE_R(std::iostream&, underlying);
      };

      /// Encode to base64.
      ELLE_API
      Buffer
      encode(ConstWeakBuffer clear);

      /// The size of the encoded input.
      ELLE_API
      size_t
      encoded_size(ConstWeakBuffer input);

      /// Decode from base64.
      ELLE_API
      Buffer
      decode(ConstWeakBuffer input);

      /// The size of the decoded input.
      ELLE_API
      size_t
      decoded_size(ConstWeakBuffer input);
    }
  }
}<|MERGE_RESOLUTION|>--- conflicted
+++ resolved
@@ -1,11 +1,6 @@
 #pragma once
 
-<<<<<<< HEAD
-# include <elle/Buffer.hh>
-=======
-#include <elle/types.hh>
 #include <elle/Buffer.hh>
->>>>>>> 12aa0581
 
 namespace elle
 {
