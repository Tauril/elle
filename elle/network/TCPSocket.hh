<<<<<<< HEAD
#ifndef ELLE_NETWORK_TCPSOCKET_HH
# define ELLE_NETWORK_TCPSOCKET_HH

# include <elle/concurrency/Event.hh>
# include <elle/concurrency/Signal.hh>
# include <elle/core/Natural.hh>
# include <elle/core/String.hh>
# include <elle/fwd.hh>
# include <elle/network/Packet.hh>
# include <elle/network/Parcel.hh>
# include <elle/network/Port.hh>
# include <elle/network/Session.hh>
# include <elle/network/fwd.hh>
# include <elle/radix/Status.hh>
# include <elle/standalone/Region.hh>
# include <reactor/network/tcp-socket.hh>
=======
///
/// this very special include is required as AbstractSocket needs to know
/// LocalSocket/TCPSocket while LocalSocket/TCPSocket inherit AbstractSocket.
///
/// including AbstractSocket.hh normally makes QT's MOC - Meta Object
/// Compiler unable to detect the QObject classes.
///
/// therefore, AbstractSocket.hh is not included when MOC processes a
/// header file.
///
#ifndef Q_MOC_RUN
# include <elle/network/AbstractSocket.hh>
#endif

#ifndef ELLE_NETWORK_TCPSOCKET_HH
#define ELLE_NETWORK_TCPSOCKET_HH

#include <elle/types.hh>

#include <elle/standalone/Region.hh>

#include <elle/concurrency/Event.hh>
#include <elle/concurrency/Signal.hh>

#include <elle/network/Parcel.hh>
#include <elle/network/Port.hh>
#include <elle/network/Session.hh>

#include <elle/idiom/Close.hh>
# include <QObject>
# include <QTcpSocket>
#include <elle/idiom/Open.hh>
>>>>>>> d96f8fb5

namespace elle
{

  using namespace standalone;
  using namespace radix;
  using namespace concurrency;

  namespace network
  {
    ///
    /// this class represents a TCP socket which provides a reliable
    /// communication channel, contrary to UDPSocket.
    ///
    class TCPSocket
    {
    public:
      //
      // constants
      //
      static const Natural32            Timeout;

    /*-------------.
    | Construction |
    `-------------*/
    public:
      TCPSocket(reactor::network::Socket* socket);
      ~TCPSocket();

    /*--------.
    | Sending |
    `--------*/
    public:
      void Write(const Packet& packet);

    /*----------.
    | Reception |
    `----------*/
    public:
      Parcel* Read();
    private:
      void ReadData();
      unsigned char*    _buffer;
      int               _buffer_size;
      int               _buffer_capacity;

      //
    public:
      void Disconnect();

      template <typename I>
      Status            Send(const I,
                             const Event& = Event::Null);
      template <typename O>
      Status            Receive(Event&, O);
      template <typename I,
                typename O>
      Status            Call(const I,
                             O);
      template <typename I>
      Status            Reply(const I);
    /*--------.
    | Details |
    `--------*/

    private:
      void Dispatch();
      reactor::network::Socket* _socket;
      reactor::Thread* _dispatcher;
    };

    class Context
    {
    public:
      Parcel* parcel;
      TCPSocket* socket;
      std::string host;
    };

    Context current_context();
    void current_context(Context socket);
  }
}

//
// ---------- templates -------------------------------------------------------
//

#include <elle/network/TCPSocket.hxx>

#endif<|MERGE_RESOLUTION|>--- conflicted
+++ resolved
@@ -1,4 +1,3 @@
-<<<<<<< HEAD
 #ifndef ELLE_NETWORK_TCPSOCKET_HH
 # define ELLE_NETWORK_TCPSOCKET_HH
 
@@ -15,40 +14,6 @@
 # include <elle/radix/Status.hh>
 # include <elle/standalone/Region.hh>
 # include <reactor/network/tcp-socket.hh>
-=======
-///
-/// this very special include is required as AbstractSocket needs to know
-/// LocalSocket/TCPSocket while LocalSocket/TCPSocket inherit AbstractSocket.
-///
-/// including AbstractSocket.hh normally makes QT's MOC - Meta Object
-/// Compiler unable to detect the QObject classes.
-///
-/// therefore, AbstractSocket.hh is not included when MOC processes a
-/// header file.
-///
-#ifndef Q_MOC_RUN
-# include <elle/network/AbstractSocket.hh>
-#endif
-
-#ifndef ELLE_NETWORK_TCPSOCKET_HH
-#define ELLE_NETWORK_TCPSOCKET_HH
-
-#include <elle/types.hh>
-
-#include <elle/standalone/Region.hh>
-
-#include <elle/concurrency/Event.hh>
-#include <elle/concurrency/Signal.hh>
-
-#include <elle/network/Parcel.hh>
-#include <elle/network/Port.hh>
-#include <elle/network/Session.hh>
-
-#include <elle/idiom/Close.hh>
-# include <QObject>
-# include <QTcpSocket>
-#include <elle/idiom/Open.hh>
->>>>>>> d96f8fb5
 
 namespace elle
 {
