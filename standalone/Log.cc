--- conflicted
+++ resolved
@@ -133,32 +133,6 @@
       //
 
       // retrieve the report.
-<<<<<<< HEAD
-      if (Report::Instance(report) == Status::True)
-        {
-          Report::Scoutor       scoutor;
-
-          // go through the report messages.
-          for (scoutor = report->container.begin();
-               scoutor != report->container.end();
-               scoutor++)
-            {
-              Report::Entry*            entry = *scoutor;
-
-              // build the report.
-              stream_ << "  "
-                      << entry->message
-                      << " ("
-                      << entry->location
-                      << ") @ "
-                      << entry->time
-                      << std::endl;
-            }
-
-          // flush the report.
-          report->Flush();
-        }
-=======
       Report& report = Report::report.Get();
       Report::Scoutor       scoutor;
 
@@ -181,7 +155,6 @@
 
       // flush the report.
       report.Flush();
->>>>>>> 7d708545
 
       // flush the stream
       stream_.flush();
