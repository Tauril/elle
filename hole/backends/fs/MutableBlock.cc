#include <hole/backends/fs/MutableBlock.hh>
#include <hole/Hole.hh>

#include <nucleus/proton/MutableBlock.hh>
#include <nucleus/Nucleus.hh>

#include <elle/log.hh>

ELLE_LOG_COMPONENT("infinit.hole.backends.fs.MutableBlock");

namespace hole
{
  namespace backends
  {
    namespace fs
    {

//
// ---------- construction ----------------------------------------------------
//

      MutableBlock::MutableBlock(nucleus::proton::Address const& address,
                                 nucleus::proton::MutableBlock const& block):
        _address(address),
        _block(block)
      {
      }

//
// ---------- methods ---------------------------------------------------------
//

      elle::Boolean
      MutableBlock::derives() const
      {
        // does the block already exist.
        if (nucleus::proton::MutableBlock::exists(
<<<<<<< HEAD
=======
              this->_block.network(),
>>>>>>> 5505e296
              this->_address,
              nucleus::proton::Revision::Last) == false)
          {
            ELLE_TRACE_SCOPE("this seems to be the first revision of the "
                             "mutable block");
            return true;
          }

        nucleus::proton::MutableBlock* current;

        // build a block according to the component.
        if (nucleus::Nucleus::Factory.Build(
              this->_address.component(),
              current) == elle::Status::Error)
          throw std::runtime_error("unable to build the block");

        // XXX
        current->network(Hole::instance().network());

        std::unique_ptr<nucleus::proton::MutableBlock> guard(current);

        ELLE_TRACE_SCOPE("the mutable block seems to exist "
                         "locally: make sure it derives the "
                         "current revision");

        // load the latest revision.
        current->load(this->_address,
                      nucleus::proton::Revision::Last);

        ELLE_TRACE("Current block revision %s and given block revision is %s",
                   current->revision(), this->_block.revision());

        if (this->_block.revision() != current->revision())
          return this->_block.derives(*current);

        ELLE_TRACE("Block have same revision, we need to distinguish them "
                   "as the latest");

        // We check if contents are the same.
        {
          elle::utility::Buffer b1;
          b1.Writer() << this->_block;

          elle::utility::Buffer b2;
          b2.Writer() << *current;

          /// We need to choose arbitrarly one block as the latest. For that we
          /// decide to compare their content, so we got the same result on
          /// every hosts.
          if (b1 == b2)
            {
              ELLE_TRACE("Both block contents match. Let's say the remote one "
                         "doesn't derive the local one");
              return false;
            }

          ELLE_WARN("conflict detected: blocks have the same revision but"
                    " different content; assuming the latest revision is %s",
                    (b1 < b2 ? this->_block : *current));

          return (b1 < b2);
        }
      }

    }
  }
}<|MERGE_RESOLUTION|>--- conflicted
+++ resolved
@@ -35,10 +35,6 @@
       {
         // does the block already exist.
         if (nucleus::proton::MutableBlock::exists(
-<<<<<<< HEAD
-=======
-              this->_block.network(),
->>>>>>> 5505e296
               this->_address,
               nucleus::proton::Revision::Last) == false)
           {
@@ -55,9 +51,6 @@
               current) == elle::Status::Error)
           throw std::runtime_error("unable to build the block");
 
-        // XXX
-        current->network(Hole::instance().network());
-
         std::unique_ptr<nucleus::proton::MutableBlock> guard(current);
 
         ELLE_TRACE_SCOPE("the mutable block seems to exist "
@@ -65,8 +58,7 @@
                          "current revision");
 
         // load the latest revision.
-        current->load(this->_address,
-                      nucleus::proton::Revision::Last);
+        current->load(this->_address, nucleus::proton::Revision::Last);
 
         ELLE_TRACE("Current block revision %s and given block revision is %s",
                    current->revision(), this->_block.revision());
