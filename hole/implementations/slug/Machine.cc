--- conflicted
+++ resolved
@@ -575,12 +575,6 @@
               nucleus::proton::ImmutableBlock* block;
 
               nucleus::Nucleus::Factory.Build(address.component(), block);
-<<<<<<< HEAD
-=======
-
-              // XXX
-              block->network(Hole::instance().network());
->>>>>>> 5505e296
 
               // does the block exist.
               if (nucleus::proton::ImmutableBlock::exists(address) == false)
@@ -643,14 +637,7 @@
               assert(nucleus::proton::ImmutableBlock::exists(address) == true);
 
               ELLE_TRACE("load the local block at %s", address)
-<<<<<<< HEAD
                 block->load(address);
-=======
-                {
-                  // load the block.
-                  block->load( address);
-                }
->>>>>>> 5505e296
 
               // validate the block.
               block->validate(address);
@@ -720,12 +707,6 @@
                   MutableBlock* block;
 
                   nucleus::Nucleus::Factory.Build(address.component(), block);
-<<<<<<< HEAD
-=======
-
-                  // XXX
-                  block->network(Hole::instance().network());
->>>>>>> 5505e296
 
                   Ptr<nucleus::proton::Block> ptr(block);
 
@@ -738,12 +719,7 @@
                       ELLE_DEBUG("%s: cache hit on %s", *this, unique);
 
                       // Load the block.
-<<<<<<< HEAD
                       block->load(address, Revision::Last);
-=======
-                      block->load(address,
-                                  Revision::Last);
->>>>>>> 5505e296
 
                       return (ptr);
                     }
@@ -892,12 +868,6 @@
         MutableBlock* block;
 
         nucleus::Nucleus::Factory.Build(address.component(), block);
-<<<<<<< HEAD
-=======
-
-        // XXX
-        block->network(Hole::instance().network());
->>>>>>> 5505e296
 
         // load the block.
         ELLE_TRACE("loading the local block at %s", address)
@@ -1024,13 +994,6 @@
         {
           MutableBlock* raw;
           nucleus::Nucleus::Factory.Build(address.component(), raw);
-
-<<<<<<< HEAD
-=======
-          // XXX
-          raw->network(Hole::instance().network());
-
->>>>>>> 5505e296
           block = Ptr<MutableBlock>(raw);
         }
 
