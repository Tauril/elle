--- conflicted
+++ resolved
@@ -14,25 +14,14 @@
   {
     namespace aws
     {
-<<<<<<< HEAD
-      Credentials::Credentials(std::string const& access_key_id,
-                               std::string const& secret_access_key,
-                               std::string const& session_token,
-                               std::string const& region,
-                               std::string const& bucket,
-                               std::string const& folder,
-                               Time expiration,
-                               Time server_time,
-=======
       Credentials::Credentials(std::string access_key_id,
                                std::string secret_access_key,
                                std::string session_token,
                                std::string region,
                                std::string bucket,
                                std::string folder,
-                               boost::posix_time::ptime expiration,
-                               boost::posix_time::ptime server_time,
->>>>>>> b11f0b8d
+                               Time expiration,
+                               Time server_time,
                                boost::optional<std::string> endpoint)
         : _access_key_id{std::move(access_key_id)}
         , _secret_access_key{std::move(secret_access_key)}
@@ -55,24 +44,13 @@
                                std::string bucket,
                                std::string folder,
                                boost::optional<std::string> endpoint)
-<<<<<<< HEAD
-        : _access_key_id(access_key_id)
-        , _secret_access_key(secret_access_key)
-        , _session_token()
-        , _region(region)
-        , _bucket(bucket)
-        , _folder(folder)
-        , _server_time(elle::Clock::now())
-        , _expiry(Time::max())
-=======
         : _access_key_id{std::move(access_key_id)}
         , _secret_access_key{std::move(secret_access_key)}
         , _region{std::move(region)}
         , _bucket{std::move(bucket)}
         , _folder{std::move(folder)}
-        , _server_time(boost::posix_time::second_clock::universal_time())
-        , _expiry(boost::posix_time::pos_infin)
->>>>>>> b11f0b8d
+        , _server_time(elle::Clock::now())
+        , _expiry(Time::max())
         , _skew()
         , _federated_user(false)
         , _endpoint(endpoint)
@@ -98,33 +76,15 @@
       Credentials::credential_string(RequestTime const& request_time,
                                      Service const& aws_service) const
       {
-<<<<<<< HEAD
-        return elle::sprintf(
-          "%s/%s/%s/%s/aws4_request",
-          this->_access_key_id,
-          format("%Y%m%d", request_time),
-          this->_region,
-          aws_service
-        );
-=======
-        auto date = boost::posix_time::to_iso_string(request_time);
-        date = date.substr(0, 8);
         return elle::print("%s/%s/%s/%s/aws4_request",
-                           this->_access_key_id, date, this->_region,
+          this->_access_key_id, format("%Y%m%d", request_time), this->_region,
                            aws_service);
->>>>>>> b11f0b8d
       }
 
       bool
       Credentials::valid()
       {
-<<<<<<< HEAD
         if (this->_expiry < Clock::now())
-=======
-        using namespace boost::posix_time;
-        auto const now = second_clock::universal_time();
-        if (this->_expiry < now)
->>>>>>> b11f0b8d
         {
           ELLE_DEBUG("%s: credentials have expired", this);
           return false;
