#ifndef ELLE_CONCURRENCY_PROGRAM_HH
# define ELLE_CONCURRENCY_PROGRAM_HH

# include <elle/radix/Entity.hh>
# include <elle/radix/Parameters.hh>

# include <elle/concurrency/Callback.hh>
# include <elle/concurrency/Broker.hh>

<<<<<<< HEAD
# include <elle/idiom/Close.hh>
#  include <QCoreApplication>
#  include <QAbstractEventDispatcher>
#  include <list>
#  include <signal.h>
# include <elle/idiom/Open.hh>
=======
#include <elle/idiom/Close.hh>

# include <QCoreApplication>
# include <QAbstractEventDispatcher>
# include <list>
# include <signal.h>

#include <elle/idiom/Open.hh>
>>>>>>> 7d708545

namespace reactor
{
  class Scheduler;
}

namespace elle
{
  using namespace radix;

  namespace concurrency
  {
//
// ---------- classes ---------------------------------------------------------
//

    ///
    /// this class represents the running program.
    ///
    class Program:
      public Entity
    {
    public:
      //
      // enumerations
      //
      enum State
        {
          StateUnknown,
          StateActive,
          StateStopped
        };

      //
      // static methods
      //
      static Status             Initialize();
      static Status             Clean();

      static Status             Setup();
      static Status             Launch();
      static Void               Exception(int);
      static Status             Exit();

#if defined(INFINIT_LINUX) || defined(INFINIT_MACOSX)
      static Status             Attach(Broker&);
      static Status             Detach(Broker&);
#elif defined(INFINIT_WINDOWS)
      // nothing
#else
# error "unsupported platform"
#endif

      //
      // constructors & destructors
      //
      Program();
      ~Program();

      //
      // attributes
      //
      ::QCoreApplication*       core;

      State                     state;
    private:
      static bool               _exit;
      friend void qt_runner();
    };

//
// ---------- externs ---------------------------------------------------------
//

    extern Program*             program;
  }
}

#endif<|MERGE_RESOLUTION|>--- conflicted
+++ resolved
@@ -7,14 +7,6 @@
 # include <elle/concurrency/Callback.hh>
 # include <elle/concurrency/Broker.hh>
 
-<<<<<<< HEAD
-# include <elle/idiom/Close.hh>
-#  include <QCoreApplication>
-#  include <QAbstractEventDispatcher>
-#  include <list>
-#  include <signal.h>
-# include <elle/idiom/Open.hh>
-=======
 #include <elle/idiom/Close.hh>
 
 # include <QCoreApplication>
@@ -23,7 +15,6 @@
 # include <signal.h>
 
 #include <elle/idiom/Open.hh>
->>>>>>> 7d708545
 
 namespace reactor
 {
