--- conflicted
+++ resolved
@@ -1,7 +1,5 @@
-<<<<<<< HEAD
 #include <reactor/network/exception.hh>
 #include <reactor/network/tcp-server.hh>
-=======
 
 #include <elle/format/ini.hxx>
 #include <elle/utility/BufferSerializer.hxx>
@@ -19,7 +17,6 @@
 
 #include <elle/network/Network.hh>
 #include <elle/standalone/Morgue.hh>
->>>>>>> d96f8fb5
 
 #include <elle/network/TCPSocket.hh>
 #include <hole/Hole.hh>
@@ -142,21 +139,16 @@
             {
               std::unique_ptr<Host> host;
 
-<<<<<<< HEAD
               try
                 {
                   host = std::unique_ptr<Host>(new Host(*iterator));
                 }
-              catch (reactor::network::Exception&)
+              catch (reactor::network::Exception& err)
                 {
                   // The host wasn't up, just ignore it.
+                  etc::log::warn("Ignore one host:", err.what());
                   continue;
                 }
-=======
-              // create the host.
-              if (host->Create(*iterator) == elle::Status::Error)
-                escape("unable to create the host");
->>>>>>> d96f8fb5
 
               // subscribe to the signal.
               if (host->signal.dead.Subscribe(
@@ -164,13 +156,6 @@
                                             this)) == elle::Status::Error)
                 escape("unable to subscribe to the signal");
 
-<<<<<<< HEAD
-=======
-              // connect the host.
-              if (host->Connect() == elle::Status::Error)
-                escape("unable to connect the host");
-
->>>>>>> d96f8fb5
               // add the host to the guestlist.
               if (this->guestlist.Add(host->socket, host.get()) ==
                   elle::Status::Error)
@@ -181,38 +166,12 @@
             }
         }
 
-<<<<<<< HEAD
         // Set up the timeout after which the machine will be
         // considered alone in the network, in other words, the very
         // first node.
         elle::concurrency::scheduler().CallLater
           (boost::bind(&Machine::Alone, this),
            "Machine::Alone", Machine::Timeout);
-=======
-        //
-        // set up the timeout after which the machine will be considered
-        // alone in the network, in other words, the very first node.
-        //
-        {
-          // allocate a timer.
-          this->timer = new elle::concurrency::Timer;
-
-          // create the timer.
-          if (this->timer->Create(
-                elle::concurrency::Timer::ModeSingle) == elle::Status::Error)
-            escape("unable to create the timer");
-
-          // subscribe to the timer's signal.
-          if (this->timer->signal.timeout.Subscribe(
-                elle::concurrency::Callback<>::Infer(&Machine::Alone,
-                                        this)) == elle::Status::Error)
-            escape("unable to subscribe to the signal");
-
-          // start the timer.
-          if (this->timer->Start(Machine::Timeout) == elle::Status::Error)
-            escape("unable to start the timer");
-        }
->>>>>>> d96f8fb5
 
         //
         // finally, listen for incoming connections.
@@ -229,20 +188,11 @@
           if (locus.Create(host, this->port) == elle::Status::Error)
             escape("unable to create the locus");
 
-<<<<<<< HEAD
           _server->listen(locus.port);
           new reactor::Thread(elle::concurrency::scheduler(),
                               "Slug accept",
                               boost::bind(&Machine::_accept, this),
                               true);
-=======
-          // listen for incoming connections.
-          if (elle::network::TCPServer::Listen(
-                locus,
-                elle::concurrency::Callback<>::Infer(
-                  &Machine::Connection, this)) == elle::Status::Error)
-            escape("unable to listen for TCP connections");
->>>>>>> d96f8fb5
         }
 
         return elle::Status::Ok;
@@ -1120,16 +1070,11 @@
       ///
       /// this method handles new connections.
       ///
-<<<<<<< HEAD
       void
       Machine::_accept()
-=======
-      elle::Status      Machine::Connection(elle::network::TCPSocket*    socket)
->>>>>>> d96f8fb5
       {
         while (true)
           {
-<<<<<<< HEAD
             reactor::network::TCPSocket* socket = _server->accept();
             auto connection = new elle::network::TCPSocket(socket);
             if (Infinit::Configuration.hole.debug == true)
@@ -1174,48 +1119,6 @@
                   // if the machine is not authenticated, reject the
                   // incoming connection right away.
                   //
-=======
-          case Machine::StateAttached:
-            {
-              // allocate the host.
-              auto      host = std::unique_ptr<Host>(new Host);
-
-              // create the host.
-              if (host->Create(socket) == elle::Status::Error)
-                escape("unable to create the host");
-
-              // subscribe to the signal.
-              if (host->signal.dead.Subscribe(
-                    elle::concurrency::Callback<>::Infer(&Machine::Sweep,
-                                            this)) == elle::Status::Error)
-                escape("unable to subscribe to the signal");
-
-              // add the host to the guestlist for now until it
-              // gets authenticated.
-              if (this->guestlist.Add(host->socket,
-                                      host.get()) == elle::Status::Error)
-                escape("unable to add the host to the neigbourhood");
-
-              // release the host.
-              auto      h = host.release();
-
-              // also authenticate to this host now that it is considered a
-              // potentiel peer.
-              if (h->socket->Send(
-                    elle::network::Inputs<TagAuthenticate>(
-                      Hole::Passport,
-                      this->port)) == elle::Status::Error)
-                escape("unable to send a message");
-
-              break;
-            }
-          default:
-            {
-              //
-              // if the machine is not authenticated, reject the
-              // incoming connection right away.
-              //
->>>>>>> d96f8fb5
 
                   // delete the socket. XXX ARGHLLL use unique_ptr !
                   delete socket;
@@ -1224,11 +1127,6 @@
                 }
               }
           }
-<<<<<<< HEAD
-=======
-
-        return elle::Status::Ok;
->>>>>>> d96f8fb5
       }
 
       ///
@@ -1238,10 +1136,6 @@
                                               const elle::network::Port& port)
       {
         Host*           host;
-<<<<<<< HEAD
-=======
-        elle::network::Session*  session = elle::network::Session::session.Get();
->>>>>>> d96f8fb5
 
         // debug.
         if (Infinit::Configuration.hole.debug == true)
@@ -1249,25 +1143,15 @@
 
         // if the host exists in the guestlist, handle its authentication.
         if (this->guestlist.Exist(
-<<<<<<< HEAD
               static_cast<elle::TCPSocket*>(elle::network::current_context().socket)) ==
             elle::StatusTrue)
-=======
-              static_cast<elle::network::TCPSocket*>(session->socket)) ==
-            elle::Status::True)
->>>>>>> d96f8fb5
           {
             Cluster     cluster;
 
             // retrieve the host from the guestlist.
             if (this->guestlist.Retrieve(
-<<<<<<< HEAD
                   static_cast<elle::TCPSocket*>(elle::network::current_context().socket),
                   host) == elle::StatusError)
-=======
-                  static_cast<elle::network::TCPSocket*>(session->socket),
-                  host) == elle::Status::Error)
->>>>>>> d96f8fb5
               escape("unable to retrieve the host");
 
             // if the host has already been authenticated, do nothing.
@@ -1283,14 +1167,9 @@
               escape("unable to validate the passport");
 
             // create the host's locus according to the given port.
-<<<<<<< HEAD
             elle::network::Host h;
             h.Create(elle::network::current_context().host);
             if (host->locus.Create(h, port) == elle::StatusError)
-=======
-            if (host->locus.Create(session->locus.host,
-                                   port) == elle::Status::Error)
->>>>>>> d96f8fb5
               escape("unable to create the locus");
 
             // add the host to the neighbourhood now that it has been
@@ -1330,11 +1209,6 @@
       ///
       elle::Status      Machine::Authenticated(const Cluster&   cluster)
       {
-<<<<<<< HEAD
-=======
-        //elle::network::Session*  session = elle::network::Session::session.Get();
-
->>>>>>> d96f8fb5
         // debug.
         if (Infinit::Configuration.hole.debug == true)
           printf("[hole] implementations::slug::Machine::Authenticated()\n");
@@ -1365,16 +1239,7 @@
               if (this->neighbourhood.Exist(locus) == elle::Status::True)
                 continue;
 
-<<<<<<< HEAD
               auto host = std::unique_ptr<Host>(new Host(locus));
-=======
-              // allocate the host.
-              auto      host = std::unique_ptr<Host>(new Host);
-
-              // create the host.
-              if (host->Create(locus) == elle::Status::Error)
-                escape("unable to create the host");
->>>>>>> d96f8fb5
 
               // subscribe to the signal.
               if (host->signal.dead.Subscribe(
@@ -1382,13 +1247,6 @@
                                             this)) == elle::Status::Error)
                 escape("unable to subscribe to the signal");
 
-<<<<<<< HEAD
-=======
-              // connect the host.
-              if (host->Connect() == elle::Status::Error)
-                escape("unable to connect the host");
-
->>>>>>> d96f8fb5
               // add the host to the guestlist.
               if (this->guestlist.Add(host->socket, host.get()) ==
                   elle::Status::Error)
@@ -1399,29 +1257,7 @@
             }
         }
 
-<<<<<<< HEAD
-        return elle::StatusOk;
-=======
-        //
-        // prepare the synchroniser.
-        //
-        {
-          // allocate the synchroniser.
-          this->synchroniser = new Synchroniser;
-
-          // subscribe to the signal.
-          if (this->synchroniser->signal.synchronised.Subscribe(
-                elle::concurrency::Callback<>::Infer(&Machine::Synchronised,
-                                        this)) == elle::Status::Error)
-            escape("unable to subscribe to the signal");
-
-          // start the synchroniser.
-          if (this->synchroniser->Start() == elle::Status::Error)
-            escape("unable to start the synchroniser");
-        }
-
         return elle::Status::Ok;
->>>>>>> d96f8fb5
       }
 
       ///
@@ -1478,17 +1314,7 @@
         if (Infinit::Configuration.hole.debug == true)
           printf("[hole] implementations::slug::Machine::Push()\n");
 
-<<<<<<< HEAD
-        return elle::StatusOk;
-=======
-        // bury the synchroniser.
-        bury(this->synchroniser);
-
-        // reset its pointer.
-        this->synchroniser = NULL;
-
         return elle::Status::Ok;
->>>>>>> d96f8fb5
       }
 
       ///
@@ -1498,11 +1324,7 @@
                                       const nucleus::Block&     block)
       {
         Host*           host;
-<<<<<<< HEAD
         nucleus::Block* object;
-=======
-        elle::network::Session*  session = elle::network::Session::session.Get();
->>>>>>> d96f8fb5
 
         // debug.
         if (Infinit::Configuration.hole.debug == true)
@@ -1510,13 +1332,8 @@
 
         // retrieve the host from the guestlist.
         if (this->guestlist.Retrieve(
-<<<<<<< HEAD
               elle::network::current_context().socket,
               host) == elle::StatusError)
-=======
-              static_cast<elle::network::TCPSocket*>(session->socket),
-              host) == elle::Status::Error)
->>>>>>> d96f8fb5
           escape("unable to retrieve the host");
 
         // check the host's state.
@@ -1668,10 +1485,6 @@
                                       const nucleus::Version&   version)
       {
         Host*           host;
-<<<<<<< HEAD
-=======
-        elle::network::Session*  session = elle::network::Session::session.Get();
->>>>>>> d96f8fb5
         nucleus::Block* block;
 
         // debug.
@@ -1680,13 +1493,8 @@
 
         // retrieve the host from the guestlist.
         if (this->guestlist.Retrieve(
-<<<<<<< HEAD
               elle::network::current_context().socket,
               host) == elle::StatusError)
-=======
-              static_cast<elle::network::TCPSocket*>(session->socket),
-              host) == elle::Status::Error)
->>>>>>> d96f8fb5
           escape("unable to retrieve the host");
 
         // check the host's state.
@@ -1825,10 +1633,6 @@
       elle::Status      Machine::Wipe(const nucleus::Address&   address)
       {
         Host*           host;
-<<<<<<< HEAD
-=======
-        elle::network::Session*  session = elle::network::Session::session.Get();
->>>>>>> d96f8fb5
 
         // debug.
         if (Infinit::Configuration.hole.debug == true)
@@ -1836,13 +1640,8 @@
 
         // retrieve the host from the guestlist.
         if (this->guestlist.Retrieve(
-<<<<<<< HEAD
               static_cast<elle::TCPSocket*>(elle::network::current_context().socket),
               host) == elle::StatusError)
-=======
-              static_cast<elle::network::TCPSocket*>(session->socket),
-              host) == elle::Status::Error)
->>>>>>> d96f8fb5
           escape("unable to retrieve the host");
 
         // check the host's state.
@@ -1922,35 +1721,7 @@
         if (this->neighbourhood.Dump(margin + 2) == elle::Status::Error)
           escape("unable to dump the neighbourhood");
 
-<<<<<<< HEAD
-        return elle::StatusOk;
-=======
-        // dump the timer, if present.
-        if (this->timer != NULL)
-          {
-            if (this->timer->Dump(margin + 2) == elle::Status::Error)
-              escape("unable to dump the timer");
-          }
-        else
-          {
-            std::cout << alignment << elle::Dumpable::Shift
-                      << "[Timer] " << elle::none << std::endl;
-          }
-
-        // dump the synchroniser, if present.
-        if (this->synchroniser != NULL)
-          {
-            if (this->synchroniser->Dump(margin + 2) == elle::Status::Error)
-              escape("unable to dump the synchroniser");
-          }
-        else
-          {
-            std::cout << alignment << elle::Dumpable::Shift
-                      << "[Synchroniser] " << elle::none << std::endl;
-          }
-
         return elle::Status::Ok;
->>>>>>> d96f8fb5
       }
     }
   }
