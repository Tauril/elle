--- conflicted
+++ resolved
@@ -1,11 +1,7 @@
 #ifndef ELLE_CONCURRENCY_CONCURRENCY_HH
 # define ELLE_CONCURRENCY_CONCURRENCY_HH
 
-<<<<<<< HEAD
-# include <elle/radix/Status.hh>
-=======
 # include <elle/types.hh>
->>>>>>> b4c19e46
 
 namespace elle
 {
