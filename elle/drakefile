import drake
import drake.cxx
import drake.cxx.boost
import drake.templating
import drake.valgrind
import sys
import os


config = None
lib_static = None
lib_dynamic = None
library = None
python = None
ldap = None

rule_build = None
rule_check = None
rule_install = None
rule_tests = None

python_plugin_datetime = None

# XXX
with open(str(drake.path_source('../drake-utils.py')), 'r') as f:
  exec(f.read(), globals(), globals())

def configure(zlib_lib,
              zlib_config,
              libarchive_lib,
              libarchive_config,
              cxx_toolkit = None,
              cxx_config = None,
              boost = None,
              python3 = None,
              prefix = '/usr',
              valgrind = None,
              valgrind_tests = False,
              ldap_libs = None,
              ldap_config = None,
              openssl_lib_crypto = None,
              openssl_lib_ssl = None,
            ):

  global config, lib_static, lib_dynamic, library, library_zlib
  global python
  global rule_build, rule_check, rule_install, rule_tests
  global python_plugin_datetime
  global ldap

  cxx_toolkit = cxx_toolkit or drake.cxx.Toolkit()
  cxx_config = drake.cxx.Config(cxx_config) or drake.cxx.Config()

  # Boost
  boost = boost or drake.cxx.boost.Boost()
  cxx_config += boost.config()
  if cxx_toolkit.os in [drake.os.macos, drake.os.windows, drake.os.ios, drake.os.android]:
    cxx_config += boost.config_filesystem(static = True)
  else:
    cxx_config += boost.config_filesystem(link = False)
    cxx_config.library_add(drake.copy(boost.filesystem_dynamic,
                                      'lib', strip_prefix = True))
  if cxx_toolkit.os in [drake.os.windows, drake.os.ios, drake.os.android]:
    cxx_config += boost.config_system(static = True)
    cxx_config += boost.config_thread(static = True)
    if cxx_toolkit.os is drake.os.windows:
      cxx_config += boost.config_locale(static = True)
    cxx_config += boost.config_chrono(static = True)
    if python3 is not None and cxx_toolkit.os is not drake.os.windows:
      boost_python = drake.cxx.Config(boost.config_python(static = True))
  else:
    if python3 is not None:
      boost_python = drake.cxx.Config(
        boost.config_system(link = False))
      boost_python.library_add(
        drake.copy(boost.python_dynamic, 'lib', strip_prefix = True))
    cxx_config += boost.config_system(link = False)
    cxx_config.library_add(drake.copy(boost.system_dynamic,
                                      'lib', strip_prefix = True))
    cxx_config += boost.config_thread(link = False)
    cxx_config.library_add(drake.copy(boost.thread_dynamic,
                                      'lib', strip_prefix = True))
    cxx_config += boost.config_chrono(link = False)
    cxx_config.library_add(drake.copy(boost.chrono_dynamic,
                                      'lib', strip_prefix = True))

  # JSON spirit
  cxx_config.add_local_include_path('src/elle/json/json-spirit/include')
  cxx_config.define('JSON_SPIRIT_WVALUE_DISABLED')

  if cxx_toolkit.os in [drake.os.windows, drake.os.ios]:
    cxx_config.define('JSON_SPIRIT_STATIC_LINKED')

  config = drake.cxx.Config()
  config.standard = drake.cxx.Config.cxx_14
  config.add_local_include_path('src')
  config.lib_path('lib')
  config.define('BOOST_PP_VARIADICS')
  config.define('BOOST_FILESYSTEM_NO_DEPRECATED', '1')
  config += boost.config()
  if valgrind is not None:
    config.define('VALGRIND')

  # XXX[for fuse only]
  config.define('HAVE_SETXATTR')

  # XXX[for fuse only]
  if cxx_toolkit.os == drake.os.macos:
    config.define('HAVE_STATFS')

  cxx_config = cxx_config + config
  cxx_config.lib_path_runtime('.')

  openssl_libs = None
  # Libraries
  if ldap_libs:
    ldap = True
    ldap_libs = drake.copy(ldap_libs, 'lib', strip_prefix = True)
    openssl_libs = drake.copy([openssl_lib_crypto, openssl_lib_ssl],
                             'lib', strip_prefix = True)

    cxx_config = cxx_config + ldap_config
    cxx_config.define('HAVE_LDAP=1')
    config.define('HAVE_LDAP=1')

  zlib_lib = drake.copy(zlib_lib, 'lib', strip_prefix = True)
  cxx_config += zlib_config
  libarchive_lib = drake.copy(libarchive_lib, 'lib',
                              strip_prefix = True)
  if cxx_toolkit.os in [drake.os.macos, drake.os.ios]:
    cxx_config.framework_add('Foundation')

<<<<<<< HEAD
  cxx_config_libs = drake.cxx.Config(cxx_config)
  cxx_config_libs.visibility_hidden = True
=======
  git = drake.git.Git()
  major, minor, subminor = git.version().split('-')[0].split('.')
  with drake.templating.Context(content = {
      'major': major,
      'minor': minor,
      'subminor': subminor,
  }):
    drake.node('src/elle/serialization.cc.tmpl')
>>>>>>> ecd55427

  sources = drake.nodes(
    'src/elle/bytes.hh',
    'src/elle/err.cc',
    'src/elle/err.hh',
    'src/elle/finally.cc',
    'src/elle/finally.hh',
    'src/elle/factory.hh',
    'src/elle/factory.hxx',
    'src/elle/filesystem.cc',
    'src/elle/filesystem.hh',
    'src/elle/filesystem.hxx',
    'src/elle/filesystem/TemporaryDirectory.cc',
    'src/elle/filesystem/TemporaryDirectory.hh',
    'src/elle/filesystem/TemporaryFile.cc',
    'src/elle/filesystem/TemporaryFile.hh',
    'src/elle/filesystem/path.cc',
    'src/elle/filesystem/path.hh',
    'src/elle/AtomicFile.cc',
    'src/elle/AtomicFile.hh',
    'src/elle/Backtrace.cc',
    'src/elle/Backtrace.hh',
    'src/elle/BadAlloc.cc',
    'src/elle/BadAlloc.hh',
    'src/elle/Buffer.cc',
    'src/elle/Buffer.hh',
    'src/elle/Duration.cc',
    'src/elle/Duration.hh',
    'src/elle/Error.cc',
    'src/elle/Error.hh',
    'src/elle/Exception.cc',
    'src/elle/Exception.hh',
    'src/elle/Exit.cc',
    'src/elle/Exit.hh',
    'src/elle/IOStream.cc',
    'src/elle/IOStream.hh',
    'src/elle/Lazy.hh',
    'src/elle/Lazy.hxx',
    'src/elle/Option.hh',
    'src/elle/Option.hxx',
    'src/elle/Plugin.cc',
    'src/elle/Plugin.hh',
    'src/elle/Plugin.hxx',
    'src/elle/Printable.cc',
    'src/elle/Printable.hh',
    'src/elle/Range.cc',
    'src/elle/Range.hh',
    'src/elle/TypeInfo.cc',
    'src/elle/TypeInfo.hh',
    'src/elle/TypeInfo.hxx',
    'src/elle/UUID.cc',
    'src/elle/UUID.hh',
    'src/elle/Version.cc',
    'src/elle/assert.cc',
    'src/elle/assert.hh',
    'src/elle/bench.cc',
    'src/elle/bench.hh',
    'src/elle/compiler.hh',
    'src/elle/concept/Fileable.hh',
    'src/elle/concept/Fileable.hxx',
    'src/elle/concept/Uniquable.hh',
    'src/elle/concept/Uniquable.hxx',
    'src/elle/concept/fwd.hh',
    'src/elle/string/algorithm.hh',
    'src/elle/string/algorithm.hxx',
    'src/elle/format/fwd.hh',
    'src/elle/format/hexadecimal.cc',
    'src/elle/format/hexadecimal.hh',
    'src/elle/format/base64.cc',
    'src/elle/format/base64.hh',
    'src/elle/format/base64url.cc',
    'src/elle/format/base64url.hh',
    'src/elle/format/base64url.hxx',
    'src/elle/format/gzip.cc',
    'src/elle/format/gzip.hh',
    'src/elle/fwd.hh',
    'src/elle/io/Console.cc',
    'src/elle/io/Console.hh',
    'src/elle/io/Dumpable.cc',
    'src/elle/io/Dumpable.hh',
    'src/elle/io/Pattern.cc',
    'src/elle/io/Pattern.hh',
    'src/elle/io/Unique.hh',
    'src/elle/io/fwd.hh',
    'src/elle/log.hh',
    'src/elle/log/CompositeLogger.cc',
    'src/elle/log/CompositeLogger.hh',
    'src/elle/log/Logger.cc',
    'src/elle/log/Logger.hh',
    'src/elle/log/Send.cc',
    'src/elle/log/Send.hh',
    'src/elle/log/Send.hxx',
    'src/elle/log/SysLogger.cc',
    'src/elle/log/SysLogger.hh',
    'src/elle/log/TextLogger.cc',
    'src/elle/log/TextLogger.hh',
    'src/elle/meta.hh',
    'src/elle/named.hh',
    'src/elle/network/Interface.cc',
    'src/elle/network/Interface.hh',
    'src/elle/network/Interface.hxx',
    'src/elle/network/fwd.hh',
    'src/elle/network/hostname.cc',
    'src/elle/network/hostname.hh',
    'src/elle/os.hh',
    'src/elle/os/environ.hh',
    'src/elle/os/environ.cc',
    'src/elle/os/exceptions.cc',
    'src/elle/os/exceptions.hh',
    'src/elle/os/file.hh',
    'src/elle/os/file.cc',
    'src/elle/os/locale.hh',
    'src/elle/os/locale.cc',
    'src/elle/printf.hh',
    'src/elle/printf.hxx',
    'src/elle/ProducerPool.hh',
    'src/elle/ProducerPool.hxx',
    'src/elle/serialization.cc',
    'src/elle/serialization.hh',
    'src/elle/sfinae.hh',
    'src/elle/system/PIDFile.cc',
    'src/elle/system/PIDFile.hh',
    'src/elle/system/getpid.cc',
    'src/elle/system/getpid.hh',
    'src/elle/system/home_directory.hh',
    'src/elle/system/platform.hh',
    'src/elle/system/self-path.cc',
    'src/elle/system/self-path.hh',
    'src/elle/system/signal.cc',
    'src/elle/system/signal.hh',
    'src/elle/system/unistd.hh',
    'src/elle/system/unistd.cc',
    'src/elle/system/user_paths.hh',
    'src/elle/time.hh',
    'src/elle/types.hh',
    'src/elle/utils.hh',
    )
  sources += [drake.cxx.Header(h) for h in [
    'src/chrono',
    'src/deque',
    'src/list',
    'src/map',
    'src/memory',
    'src/set',
    'src/type_traits',
    'src/unordered_map',
    'src/unordered_set',
    'src/utility',
    'src/vector',
  ]]
  if cxx_toolkit.os not in [drake.os.windows, drake.os.ios]:
    sources.append(drake.node('src/elle/utility/Unicode-unix.cc'))
  if ldap_libs:
    sources += drake.nodes(
      'src/elle/ldap.hh',
      'src/elle/ldap.cc',
    )
  version = drake.node('src/elle/elle.hh')
  CxxVersionGenerator(output = version, git = git,
                      prefix = 'ELLE')
  sources.append(version)

  # Platform specific.
  if cxx_toolkit is not drake.os.ios:
    sources += drake.nodes(
      'src/elle/system/username.cc',
      'src/elle/system/username.hh',
    )
  if cxx_toolkit.os not in [drake.os.macos, drake.os.ios] or cxx_toolkit.kind == drake.cxx.GccToolkit.Kind.gcc:
    sources += drake.nodes(
      'src/elle/system/platform.cc',
      'src/elle/system/user_paths.cc',
    )
  elif cxx_toolkit.kind == drake.cxx.GccToolkit.Kind.clang:
    sources += drake.nodes(
      'src/elle/system/platform.mm',
      'src/elle/system/user_paths.mm',
    )

  if cxx_toolkit.os is drake.os.android:
    sources += drake.nodes(
      'src/elle/network/ifaddrs_android.c',
    )
  # JSON Spirit
  sources += drake.nodes(
    'src/elle/json/json-spirit/include/json_spirit/json_spirit.h',
    'src/elle/json/json-spirit/include/json_spirit/parse_error.h',
    'src/elle/json/json-spirit/include/json_spirit/path_error.h',
    'src/elle/json/json-spirit/include/json_spirit/platform.h',
    'src/elle/json/json-spirit/include/json_spirit/reader.h',
    'src/elle/json/json-spirit/include/json_spirit/reader_template.h',
    'src/elle/json/json-spirit/include/json_spirit/stream_reader.h',
    'src/elle/json/json-spirit/include/json_spirit/value.h',
    'src/elle/json/json-spirit/include/json_spirit/writer.h',
    'src/elle/json/json-spirit/include/json_spirit/writer_options.h',
    'src/elle/json/json-spirit/include/json_spirit/writer_template.h',
    'src/elle/json/json-spirit/src/reader.cpp',
    'src/elle/json/json-spirit/src/value.cpp',
    'src/elle/json/json-spirit/src/writer.cpp',
  )

  # JSON Wrapper
  sources += drake.nodes(
    'src/elle/json/exceptions.cc',
    'src/elle/json/exceptions.hh',
    'src/elle/json/json.cc',
    'src/elle/json/json.hh',
  )

  sources += drake.nodes(
    'src/elle/system/platform.hh',
    'src/elle/system/Process.cc',
    'src/elle/system/Process.hh',
    'src/elle/system/system.cc',
    'src/elle/system/system.hh',
  )

  if cxx_toolkit.os is drake.os.windows:
    # Windows specific implementation.
    sources += drake.nodes(
      'src/elle/system/Windows/version.hh',
      'src/elle/system/Windows/version.cc',
    )

  sources += drake.nodes(
    'src/elle/utility/Duration.cc',
    'src/elle/utility/Duration.hh',
    'src/elle/utility/Duration.hxx',
    'src/elle/utility/Parser.cc',
    'src/elle/utility/Parser.hh',
    'src/elle/utility/Parser.hxx',
    'src/elle/utility/Product.hh',
    'src/elle/utility/URI.hh',
    'src/elle/utility/Unicode.hh',
    'src/elle/utility/Utility.hh',
    'src/elle/utility/fwd.hh',
   )

  sources += drake.nodes(
    'src/elle/serialization/Error.cc',
    'src/elle/serialization/Error.hh',
    'src/elle/serialization/Serializer.cc',
    'src/elle/serialization/Serializer.hh',
    'src/elle/serialization/Serializer.hxx',
    'src/elle/serialization/SerializerIn.cc',
    'src/elle/serialization/SerializerIn.hh',
    'src/elle/serialization/SerializerOut.cc',
    'src/elle/serialization/SerializerOut.hh',
    'src/elle/serialization/SerializerOut.hxx',
    'src/elle/serialization/fwd.hh',
    'src/elle/serialization/json.hh',
    'src/elle/serialization/json/FieldError.cc',
    'src/elle/serialization/json/FieldError.hh',
    'src/elle/serialization/json/MissingKey.cc',
    'src/elle/serialization/json/MissingKey.hh',
    'src/elle/serialization/json/Overflow.cc',
    'src/elle/serialization/json/Overflow.hh',
    'src/elle/serialization/json/SerializerIn.cc',
    'src/elle/serialization/json/SerializerIn.hh',
    'src/elle/serialization/json/SerializerOut.cc',
    'src/elle/serialization/json/SerializerOut.hh',
    'src/elle/serialization/json/TypeError.cc',
    'src/elle/serialization/json/TypeError.hh',
    'src/elle/serialization/binary/SerializerIn.hh',
    'src/elle/serialization/binary/SerializerIn.cc',
    'src/elle/serialization/binary/SerializerOut.hh',
    'src/elle/serialization/binary/SerializerOut.cc',
    'src/elle/serialization/binary.hh',
  )

  sources += drake.nodes(
    'src/map',
    'src/set',
    'src/unordered_map',
    'src/unordered_set',
    'src/vector',
    type = drake.cxx.Header,
  )

  # Python binding helpers.
  if python3 is not None:
    sources += drake.nodes(
      'src/elle/python/containers.hh',
      'src/elle/python/containers.hxx',
      'src/elle/python/converter-plugin.hh',
      'src/elle/python/gil.hh'
    )

  if cxx_toolkit.os is drake.os.windows:
    sources += drake.nodes(
      'src/elle/windows/string_conversion.hh',
      'src/elle/windows/string_conversion.cc',
    )

  # Archive
  cxx_archive_config = cxx_config_libs + libarchive_config
  for f in (
      'archive',
      'tar',
      'zip',
  ):
    sources.append(drake.node('src/elle/archive/%s.hh' % f))
    sources.append(
      drake.cxx.Object(drake.node('src/elle/archive/%s.cc' % f),
                       cxx_toolkit, cxx_archive_config))

  lib_static = drake.cxx.StaticLib(
    'lib/elle',
    sources + [zlib_lib, libarchive_lib],
    cxx_toolkit,
    cxx_config_libs,
  )
  lib_dynamic = drake.cxx.DynLib(
    'lib/elle',
    sources + [zlib_lib, libarchive_lib] + (ldap_libs and (ldap_libs + openssl_libs) or []),
    cxx_toolkit,
    cxx_config_libs,
  )

  rule_build = drake.Rule('build')
  rule_build << lib_static
  if cxx_toolkit.os not in [drake.os.windows, drake.os.ios, drake.os.android]:
    rule_build << lib_dynamic
    library = lib_dynamic
  else:
    library = lib_static

  ## ------ ##
  ## Python ##
  ## ------ ##


  if python3 is not None and cxx_toolkit.os is not drake.os.windows:
    python = []
    python_rule = drake.Rule('python')
    python3 = drake.cxx.find_library(
      'pyconfig.h',
      prefix = python3,
      include_dir = ['include',
                     'include/python3.2',
                     'include/python3.2m',
                     'include/python3.3m'])
    python_cxx_config = drake.cxx.Config(cxx_config_libs)
    # Required by python or else the symbol _Gestalt is not found.
    if cxx_toolkit.os is drake.os.macos:
      python_cxx_config.framework_add('CoreServices')
    python_cxx_config += python3
    python_cxx_config.lib_path_runtime('../..')
    python_lib_sources = [drake.node('src/elle/log/python.cc')]
    python_cxx_config += boost_python
    python_log_lib = drake.cxx.Module(
      'lib/python/elle/_log',
      python_lib_sources + [library],
      cxx_toolkit, python_cxx_config)
    python.append(python_log_lib)

    python_sources = drake.nodes(
      'src/elle/log.py',
      'src/elle/__init__.py',
      )
    python += drake.copy(python_sources, 'lib/python', 'src')
    python_rule << python

    if cxx_toolkit.os is drake.os.windows:
      python_plugin_datetime = drake.cxx.StaticLib(
        'lib/python-datetime-bindings',
        drake.nodes('src/elle/python/datetime-converter.cc'),
        cxx_toolkit,
        python_cxx_config)
    else:
      python_plugin_datetime = drake.cxx.Module(
        'lib/python-datetime-bindings',
        drake.nodes('src/elle/python/datetime-converter.cc'),
        cxx_toolkit,
        python_cxx_config)

  # Tests

  rule_tests = drake.Rule('tests')
  rule_check = drake.TestSuite('check')

  tests = [
    'Backtrace.cc',
    'Buffer.cc',
    'Exception.cc',
    'IOStream.cc',
    'Lazy.cc',
    'Logger.cc',
    'Printable.cc',
    'TypeInfo.cc',
    # Disable valgrind because of random uuids.
    ('UUID.cc', (), False),
    'Version.cc',
    'With.cc',
    'archive.cc',
    'assert.cc',
    'bytes.cc',
    'cast.cc',
    'chrono.cc',
    'compiler.cc',
    'filesystem/TemporaryDirectory.cc',
    'finally.cc',
    'format/base64.cc',
    'format/gzip.cc',
    'json.cc',
    'memory.cc',
    'meta.cc',
    'named.cc',
    'network/hostname.cc',
    'network/interface.cc',
    'network/interface_autoip.cc',
    'operator.cc',
    'option.cc',
    'os/environ.cc',
    'printf.cc',
    'serialization.cc',
    'set.cc',
    'system/user_paths.cc',
    'unordered_map.cc',
    'utility/Suffixes.cc',
    'AtomicFile.cc',
    ]
  if cxx_toolkit.os is not drake.os.android:
    tests.extend([
      'attributes.cc',
      'log.cc',
      'threading/monitor.cc',
      'threading/rw-mutex.cc',
    ])
  process_helpers = [
    drake.cxx.Executable('tests/system/%s' % name,
                         drake.nodes('tests/system/%s.cc' % name),
                         cxx_toolkit, drake.cxx.Config())
    for name in ('true', 'false')]
  tests.extend([
    ('system/process.cc', process_helpers, True),
    ('system/process-fail.cc', process_helpers, True),
  ])

  cxx_config_tests = cxx_config + config
  cxx_config_tests.enable_debug_symbols()
  if cxx_toolkit.os == drake.os.android:
    cxx_config_tests.lib('stdc++')
    cxx_config_tests.lib('atomic')
  if cxx_toolkit.os in [drake.os.windows, drake.os.ios, drake.os.android]:
    cxx_config_tests += boost.config_test(static = True)
    cxx_config_tests += boost.config_timer(static = True)
  else:
    cxx_config_tests += boost.config_test(link = False)
    cxx_config_tests.library_add(
      drake.copy(boost.test_dynamic, 'lib', strip_prefix = True))
    cxx_config_tests += boost.config_timer(link = False)
    cxx_config_tests.library_add(
      drake.copy(boost.timer_dynamic, 'lib', strip_prefix = True))
  for test in tests:
    if isinstance(test, tuple):
      test, dependencies, valgrind_this_test = test
    else:
      dependencies = ()
      valgrind_this_test = True
    config_test = drake.cxx.Config(cxx_config_tests)
    if cxx_toolkit.os is drake.os.macos and \
        cxx_toolkit.kind is drake.cxx.GccToolkit.Kind.gcc and \
          test == 'Backtrace.cc':
      config_test.enable_optimization(False)
    config_test.lib_path_runtime('%s../lib' % ('../' * test.count('/')))
    test = drake.cxx.Executable(
      'tests/%s' % os.path.splitext(test)[0],
      drake.nodes('tests/%s' % test) + [library, zlib_lib, libarchive_lib],
      cxx_toolkit, config_test)
    for dep in dependencies:
      test.dependency_add(dep)
    rule_tests << test
    env = {
      'BUILD_DIR': str(drake.path_build()),
    }
    if valgrind_tests and valgrind_this_test:
      runner = drake.valgrind.ValgrindRunner(exe = test,
                                             valgrind = valgrind,
                                             env = env)
    else:
      runner = drake.Runner(exe = test, env = env)
    runner.reporting = drake.Runner.Reporting.on_failure
    rule_check << runner.status

  ## ------- ##
  ## Install ##
  ## ------- ##

  if prefix is not False:
    rule_install = drake.Rule('install')
    prefix = drake.Path(prefix)
    if cxx_toolkit.os not in [drake.os.windows, drake.os.ios]:
      rule_install << drake.install(lib_dynamic, prefix)
    rule_install << drake.install(lib_static, prefix)
    rule_install << drake.install(
      list(filter(lambda n: isinstance(n, drake.cxx.Header), sources)),
      prefix / 'include', 'src')<|MERGE_RESOLUTION|>--- conflicted
+++ resolved
@@ -130,10 +130,6 @@
   if cxx_toolkit.os in [drake.os.macos, drake.os.ios]:
     cxx_config.framework_add('Foundation')
 
-<<<<<<< HEAD
-  cxx_config_libs = drake.cxx.Config(cxx_config)
-  cxx_config_libs.visibility_hidden = True
-=======
   git = drake.git.Git()
   major, minor, subminor = git.version().split('-')[0].split('.')
   with drake.templating.Context(content = {
@@ -142,7 +138,9 @@
       'subminor': subminor,
   }):
     drake.node('src/elle/serialization.cc.tmpl')
->>>>>>> ecd55427
+
+  cxx_config_libs = drake.cxx.Config(cxx_config)
+  cxx_config_libs.visibility_hidden = True
 
   sources = drake.nodes(
     'src/elle/bytes.hh',
