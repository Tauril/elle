--- conflicted
+++ resolved
@@ -52,15 +52,11 @@
       enter();
 
       // initialise the random generator.
-<<<<<<< HEAD
       ::srand(::time(NULL)); 
-=======
-      ::srand(::time(NULL));
 
 #if INFINIT_UNIX
 
       int		fd = -1;
->>>>>>> 685cc18f
 
       // get some random data.
       if ((fd = ::open("/dev/random", O_RDONLY)) == -1)
