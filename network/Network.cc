<<<<<<< HEAD
=======

#include <elle/standalone/ReportSerializer.hxx>
>>>>>>> b4c19e46
#include <elle/network/Network.hh>
#include <elle/concurrency/Event.hh>

#include <elle/idiom/Close.hh>
#include <elle/log.hh>
#include <elle/idiom/Open.hh>

ELLE_LOG_TRACE_COMPONENT("Infinit.Network");

namespace elle
{
  namespace network
  {
    ///
    /// this container holds the list of registered procedures.
    ///
    Network::Container                  Network::Procedures;

    ///
    /// this method initializes the network components.
    ///
    Status              Network::Initialize()
    {
<<<<<<< HEAD
=======
      // initialize the local server.
      if (LocalServer::Initialize() == Status::Error)
        escape("unable to initialize the local server");

      // initialize the TCP server.
      if (TCPServer::Initialize() == Status::Error)
        escape("unable to initialize the TCP server");

>>>>>>> b4c19e46
      // initialize the session.
      if (Session::Initialize() == Status::Error)
        escape("unable to initialize the session");

      return Status::Ok;
    }

    ///
    /// this method cleans the network components.
    ///
    Status              Network::Clean()
    {
      // clean the session.
      if (Session::Clean() == Status::Error)
        escape("unable to clean the session");

<<<<<<< HEAD
      Network::Procedures.clear();
=======
      // clean the TCP server.
      if (TCPServer::Clean() == Status::Error)
        escape("unable to clean the TCP server");

      // clean the local server.
      if (LocalServer::Clean() == Status::Error)
        escape("unable to clean the local server");

      //
      // clear the container.
      //
      {
        Network::Scoutor        scoutor;

        // go through the functionoids.
        for (scoutor = Network::Procedures.begin();
             scoutor != Network::Procedures.end();
             scoutor++)
          {
            // delete the functionoid.
            delete scoutor->second;
          }

        // clear the container.
        Network::Procedures.clear();
      }

      return Status::Ok;
    }

    ///
    /// this method takes a newly received packet and dispatch it.
    ///
    /// note that the input variables are not tracked for automatic
    /// deletion because the caller should already been tracking them.
    ///
    Status              Network::Dispatch(std::shared_ptr<Parcel>& parcel)
    {
      //
      // first, try to  wake up a waiting slot.
      //
      {
        // try to wake up a slot.
        if (parcel->header->event.Signal().Emit(parcel))
          return Status::Ok;
      }

      //
      // if no slot is waiting for this event, dispatch it right away.
      //
      {
        auto it = Network::Procedures.find(parcel->header->tag);

        // retrieve the procedure's functionoid associated to the header's tag.
        if (it == Network::Procedures.end())
          {
            // test if the message received is an error, if so, log it.
            if (parcel->header->tag == TagError)
              {
                Report  report;

                parcel->data->Reader() >> report;

                // report the remote error.
                transpose(report);

                // log the error.
                log("an error message has been received with no registered "
                    "procedure");
              }

            return Status::Ok;
          }

        // assign the new session.
        if (Session::Assign(parcel->session) == Status::Error)
          escape("unable to assign the session");

        // call the functionoid.
        if (it->second->Call(*parcel->data) == Status::Error)
          escape("an error occured while processing the event");

        // clear the session.
        if (Session::Clear() == Status::Error)
          escape("unable to flush the session");
      }
>>>>>>> b4c19e46

      return Status::Ok;
    }

    ///
    /// this method dumps the procedures.
    ///
    Status              Network::Show(const Natural32           margin)
    {
      String            alignment(margin, ' ');
      Network::Scoutor  scoutor;

      std::cout << alignment << "[Network]" << std::endl;

<<<<<<< HEAD
      return StatusOk;
=======
      // go through the functionoids.
      for (scoutor = Network::Procedures.begin();
           scoutor != Network::Procedures.end();
           scoutor++)
        {
          // dump the functionoid.
          if (scoutor->second->Dump(margin + 2) == Status::Error)
            escape("unable to dump the functionoid");
        }

      return Status::Ok;
>>>>>>> b4c19e46
    }

    Status
    Network::Register(Tag i, const Function& f)
    {
      ELLE_LOG_TRACE("register procedure for tag %s.", i);
      assert(f);
      std::pair<Network::Iterator, Boolean>     result;

      // check if this tag has already been recorded.
      if (Network::Procedures.find(i) != Network::Procedures.end())
        escape("this tag seems to have already been recorded");
      result = Network::Procedures.insert
        (std::pair<const Tag, Function>(i, f));

      // check if the insertion was successful.
      if (result.second == false)
        escape("unable to insert the selectoinoid in the container");
      // FIXME: duplicate, remove
      assert(Network::Procedures.find(i)->second);

      return StatusOk;
    }
  }
}<|MERGE_RESOLUTION|>--- conflicted
+++ resolved
@@ -1,8 +1,4 @@
-<<<<<<< HEAD
-=======
-
 #include <elle/standalone/ReportSerializer.hxx>
->>>>>>> b4c19e46
 #include <elle/network/Network.hh>
 #include <elle/concurrency/Event.hh>
 
@@ -26,17 +22,6 @@
     ///
     Status              Network::Initialize()
     {
-<<<<<<< HEAD
-=======
-      // initialize the local server.
-      if (LocalServer::Initialize() == Status::Error)
-        escape("unable to initialize the local server");
-
-      // initialize the TCP server.
-      if (TCPServer::Initialize() == Status::Error)
-        escape("unable to initialize the TCP server");
-
->>>>>>> b4c19e46
       // initialize the session.
       if (Session::Initialize() == Status::Error)
         escape("unable to initialize the session");
@@ -53,96 +38,7 @@
       if (Session::Clean() == Status::Error)
         escape("unable to clean the session");
 
-<<<<<<< HEAD
       Network::Procedures.clear();
-=======
-      // clean the TCP server.
-      if (TCPServer::Clean() == Status::Error)
-        escape("unable to clean the TCP server");
-
-      // clean the local server.
-      if (LocalServer::Clean() == Status::Error)
-        escape("unable to clean the local server");
-
-      //
-      // clear the container.
-      //
-      {
-        Network::Scoutor        scoutor;
-
-        // go through the functionoids.
-        for (scoutor = Network::Procedures.begin();
-             scoutor != Network::Procedures.end();
-             scoutor++)
-          {
-            // delete the functionoid.
-            delete scoutor->second;
-          }
-
-        // clear the container.
-        Network::Procedures.clear();
-      }
-
-      return Status::Ok;
-    }
-
-    ///
-    /// this method takes a newly received packet and dispatch it.
-    ///
-    /// note that the input variables are not tracked for automatic
-    /// deletion because the caller should already been tracking them.
-    ///
-    Status              Network::Dispatch(std::shared_ptr<Parcel>& parcel)
-    {
-      //
-      // first, try to  wake up a waiting slot.
-      //
-      {
-        // try to wake up a slot.
-        if (parcel->header->event.Signal().Emit(parcel))
-          return Status::Ok;
-      }
-
-      //
-      // if no slot is waiting for this event, dispatch it right away.
-      //
-      {
-        auto it = Network::Procedures.find(parcel->header->tag);
-
-        // retrieve the procedure's functionoid associated to the header's tag.
-        if (it == Network::Procedures.end())
-          {
-            // test if the message received is an error, if so, log it.
-            if (parcel->header->tag == TagError)
-              {
-                Report  report;
-
-                parcel->data->Reader() >> report;
-
-                // report the remote error.
-                transpose(report);
-
-                // log the error.
-                log("an error message has been received with no registered "
-                    "procedure");
-              }
-
-            return Status::Ok;
-          }
-
-        // assign the new session.
-        if (Session::Assign(parcel->session) == Status::Error)
-          escape("unable to assign the session");
-
-        // call the functionoid.
-        if (it->second->Call(*parcel->data) == Status::Error)
-          escape("an error occured while processing the event");
-
-        // clear the session.
-        if (Session::Clear() == Status::Error)
-          escape("unable to flush the session");
-      }
->>>>>>> b4c19e46
 
       return Status::Ok;
     }
@@ -157,21 +53,7 @@
 
       std::cout << alignment << "[Network]" << std::endl;
 
-<<<<<<< HEAD
       return StatusOk;
-=======
-      // go through the functionoids.
-      for (scoutor = Network::Procedures.begin();
-           scoutor != Network::Procedures.end();
-           scoutor++)
-        {
-          // dump the functionoid.
-          if (scoutor->second->Dump(margin + 2) == Status::Error)
-            escape("unable to dump the functionoid");
-        }
-
-      return Status::Ok;
->>>>>>> b4c19e46
     }
 
     Status
