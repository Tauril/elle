#include <Infinit.hh>

#include <elle/types.hh>
#include <elle/Elle.hh>
<<<<<<< HEAD
=======
#include <elle/utility/Parser.hh>
#include <elle/concurrency/Program.hh>

#include <nucleus/Nucleus.hh>
#include <lune/Lune.hh>
>>>>>>> d96f8fb5
#include <hole/Hole.hh>
#include <lune/Lune.hh>
#include <nucleus/Nucleus.hh>

namespace hole
{
  void
  Hole(elle::Natural32 argc, elle::Character* argv[])
  {
    // XXX Infinit::Parser is not deleted in case of error

    // initialize the Elle library.
<<<<<<< HEAD
    if (elle::Elle::Initialize() == elle::StatusError)
      throw std::runtime_error("unable to initialize Elle");

    // initialize the nucleus library.
    if (nucleus::Nucleus::Initialize() == elle::StatusError)
      throw std::runtime_error("unable to initialize Nucleus");

    // initialize the Lune library.
    if (lune::Lune::Initialize() == elle::StatusError)
      throw std::runtime_error("unable to initialize Lune");

    // initialize Infinit.
    if (Infinit::Initialize() == elle::StatusError)
      throw std::runtime_error("unable to initialize Infinit");

    // set up the program.
    if (elle::Program::Setup() == elle::StatusError)
      throw std::runtime_error("unable to set up the program");
=======
    if (elle::Elle::Initialize() == elle::Status::Error)
      escape("unable to initialize Elle");

    // initialize the nucleus library.
    if (nucleus::Nucleus::Initialize() == elle::Status::Error)
      escape("unable to initialize Nucleus");

    // initialize the Lune library.
    if (lune::Lune::Initialize() == elle::Status::Error)
      escape("unable to initialize Lune");

    // initialize Infinit.
    if (Infinit::Initialize() == elle::Status::Error)
      escape("unable to initialize Infinit");

    // set up the program.
    if (elle::concurrency::Program::Setup() == elle::Status::Error)
      escape("unable to set up the program");
>>>>>>> d96f8fb5

    // allocate a new parser.
    Infinit::Parser = new elle::Parser(argc, argv);

    // specify a program description.
    if (Infinit::Parser->Description(Infinit::Version +
                                     " "+
                                     "Copyright (c) 2008, 2009, 2010, 2011, "
                                     "Julien Quintard, All rights "
<<<<<<< HEAD
                                     "reserved.\n") == elle::StatusError)
      throw std::runtime_error("unable to set the description");
=======
                                     "reserved.\n") == elle::Status::Error)
      escape("unable to set the description");
>>>>>>> d96f8fb5

    // register the options.
    if (Infinit::Parser->Register(
          "Help",
          'h',
          "help",
          "display the help",
<<<<<<< HEAD
          elle::Parser::KindNone) == elle::StatusError)
      throw std::runtime_error("unable to register the option");
=======
          elle::Parser::KindNone) == elle::Status::Error)
      escape("unable to register the option");
>>>>>>> d96f8fb5

    // register the option.
    if (Infinit::Parser->Register(
          "Network",
          'n',
          "network",
          "specifies the name of the network",
<<<<<<< HEAD
          elle::Parser::KindRequired) == elle::StatusError)
      throw std::runtime_error("unable to register the option");

    // parse.
    if (Infinit::Parser->Parse() == elle::StatusError)
      throw std::runtime_error("unable to parse the command line");
=======
          elle::Parser::KindRequired) == elle::Status::Error)
      escape("unable to register the option");

    // parse.
    if (Infinit::Parser->Parse() == elle::Status::Error)
      escape("unable to parse the command line");
>>>>>>> d96f8fb5

    // test the option.
    if (Infinit::Parser->Test("Help") == elle::Status::True)
      {
        Infinit::Parser->Usage();
<<<<<<< HEAD
        return;
=======

        // quit.
        return elle::Status::Ok;
>>>>>>> d96f8fb5
      }

    // retrieve the network name.
    if (Infinit::Parser->Value("Network",
                               Infinit::Network) == elle::Status::Error)
      {
        // display the usage.
        Infinit::Parser->Usage();

        throw std::runtime_error("unable to retrieve the network name");
      }

<<<<<<< HEAD
    // initialize the Hole library.
    hole::Hole::Initialize();

    // launch the program.
    elle::Program::Launch();
=======
    reactor::Thread t(elle::concurrency::scheduler(), "Hole initialization",
                      &hole::Hole::Initialize);
    // // initialize the Hole library.
    // if (hole::Hole::Initialize() == elle::Status::Error)
    //   escape("unable to initialize Hole");

    // launch the program.
    if (elle::concurrency::Program::Launch() == elle::Status::Error)
      escape("an error occured while processing events");
>>>>>>> d96f8fb5

    // delete the parser.
    delete Infinit::Parser;
    Infinit::Parser = nullptr;

    // clean Hole.
<<<<<<< HEAD
    if (hole::Hole::Clean() == elle::StatusError)
      throw std::runtime_error("unable to clean Hole");

    // clean Infinit.
    if (Infinit::Clean() == elle::StatusError)
      throw std::runtime_error("unable to clean Infinit");

    // clean Lune
    if (lune::Lune::Clean() == elle::StatusError)
      throw std::runtime_error("unable to clean Lune");

    // clean the nucleus library.
    if (nucleus::Nucleus::Clean() == elle::StatusError)
      throw std::runtime_error("unable to clean Nucleus");

    // clean Elle.
    if (elle::Elle::Clean() == elle::StatusError)
      throw std::runtime_error("unable to clean Elle");
=======
    if (hole::Hole::Clean() == elle::Status::Error)
      escape("unable to clean Hole");

    // clean Infinit.
    if (Infinit::Clean() == elle::Status::Error)
      escape("unable to clean Infinit");

    // clean Lune
    if (lune::Lune::Clean() == elle::Status::Error)
      escape("unable to clean Lune");

    // clean the nucleus library.
    if (nucleus::Nucleus::Clean() == elle::Status::Error)
      escape("unable to clean Nucleus");

    // clean Elle.
    if (elle::Elle::Clean() == elle::Status::Error)
      escape("unable to clean Elle");

    return elle::Status::Ok;
>>>>>>> d96f8fb5
  }
}

elle::Status
Main(elle::Natural32 argc, elle::Character* argv[])
{
  try
    {
<<<<<<< HEAD
      hole::Hole(argc, argv);
=======
      if (hole::Main(argc, argv) == elle::Status::Error)
        {
          show();

          return (1);
        }
>>>>>>> d96f8fb5
    }
  catch (std::runtime_error& e)
    {
      std::cerr << argv[0] << ": fatal error: " << e.what() << std::endl;
      elle::concurrency::scheduler().terminate();
      return elle::StatusError;
    }
  elle::concurrency::scheduler().terminate();
  return elle::StatusOk;
}

int
main(int argc, char* argv[])
{
  reactor::Scheduler& sched = elle::concurrency::scheduler();
  reactor::VThread<elle::Status> main(sched, "Hole main",
                                      boost::bind(&Main, argc, argv));
  sched.run();
  return main.result() == elle::StatusOk ? 0 : 1;
}<|MERGE_RESOLUTION|>--- conflicted
+++ resolved
@@ -2,14 +2,11 @@
 
 #include <elle/types.hh>
 #include <elle/Elle.hh>
-<<<<<<< HEAD
-=======
 #include <elle/utility/Parser.hh>
 #include <elle/concurrency/Program.hh>
 
 #include <nucleus/Nucleus.hh>
 #include <lune/Lune.hh>
->>>>>>> d96f8fb5
 #include <hole/Hole.hh>
 #include <lune/Lune.hh>
 #include <nucleus/Nucleus.hh>
@@ -22,7 +19,6 @@
     // XXX Infinit::Parser is not deleted in case of error
 
     // initialize the Elle library.
-<<<<<<< HEAD
     if (elle::Elle::Initialize() == elle::StatusError)
       throw std::runtime_error("unable to initialize Elle");
 
@@ -41,26 +37,6 @@
     // set up the program.
     if (elle::Program::Setup() == elle::StatusError)
       throw std::runtime_error("unable to set up the program");
-=======
-    if (elle::Elle::Initialize() == elle::Status::Error)
-      escape("unable to initialize Elle");
-
-    // initialize the nucleus library.
-    if (nucleus::Nucleus::Initialize() == elle::Status::Error)
-      escape("unable to initialize Nucleus");
-
-    // initialize the Lune library.
-    if (lune::Lune::Initialize() == elle::Status::Error)
-      escape("unable to initialize Lune");
-
-    // initialize Infinit.
-    if (Infinit::Initialize() == elle::Status::Error)
-      escape("unable to initialize Infinit");
-
-    // set up the program.
-    if (elle::concurrency::Program::Setup() == elle::Status::Error)
-      escape("unable to set up the program");
->>>>>>> d96f8fb5
 
     // allocate a new parser.
     Infinit::Parser = new elle::Parser(argc, argv);
@@ -70,13 +46,8 @@
                                      " "+
                                      "Copyright (c) 2008, 2009, 2010, 2011, "
                                      "Julien Quintard, All rights "
-<<<<<<< HEAD
                                      "reserved.\n") == elle::StatusError)
       throw std::runtime_error("unable to set the description");
-=======
-                                     "reserved.\n") == elle::Status::Error)
-      escape("unable to set the description");
->>>>>>> d96f8fb5
 
     // register the options.
     if (Infinit::Parser->Register(
@@ -84,13 +55,8 @@
           'h',
           "help",
           "display the help",
-<<<<<<< HEAD
           elle::Parser::KindNone) == elle::StatusError)
       throw std::runtime_error("unable to register the option");
-=======
-          elle::Parser::KindNone) == elle::Status::Error)
-      escape("unable to register the option");
->>>>>>> d96f8fb5
 
     // register the option.
     if (Infinit::Parser->Register(
@@ -98,33 +64,18 @@
           'n',
           "network",
           "specifies the name of the network",
-<<<<<<< HEAD
           elle::Parser::KindRequired) == elle::StatusError)
       throw std::runtime_error("unable to register the option");
 
     // parse.
     if (Infinit::Parser->Parse() == elle::StatusError)
       throw std::runtime_error("unable to parse the command line");
-=======
-          elle::Parser::KindRequired) == elle::Status::Error)
-      escape("unable to register the option");
-
-    // parse.
-    if (Infinit::Parser->Parse() == elle::Status::Error)
-      escape("unable to parse the command line");
->>>>>>> d96f8fb5
 
     // test the option.
     if (Infinit::Parser->Test("Help") == elle::Status::True)
       {
         Infinit::Parser->Usage();
-<<<<<<< HEAD
         return;
-=======
-
-        // quit.
-        return elle::Status::Ok;
->>>>>>> d96f8fb5
       }
 
     // retrieve the network name.
@@ -137,30 +88,17 @@
         throw std::runtime_error("unable to retrieve the network name");
       }
 
-<<<<<<< HEAD
     // initialize the Hole library.
     hole::Hole::Initialize();
 
     // launch the program.
     elle::Program::Launch();
-=======
-    reactor::Thread t(elle::concurrency::scheduler(), "Hole initialization",
-                      &hole::Hole::Initialize);
-    // // initialize the Hole library.
-    // if (hole::Hole::Initialize() == elle::Status::Error)
-    //   escape("unable to initialize Hole");
-
-    // launch the program.
-    if (elle::concurrency::Program::Launch() == elle::Status::Error)
-      escape("an error occured while processing events");
->>>>>>> d96f8fb5
 
     // delete the parser.
     delete Infinit::Parser;
     Infinit::Parser = nullptr;
 
     // clean Hole.
-<<<<<<< HEAD
     if (hole::Hole::Clean() == elle::StatusError)
       throw std::runtime_error("unable to clean Hole");
 
@@ -179,28 +117,6 @@
     // clean Elle.
     if (elle::Elle::Clean() == elle::StatusError)
       throw std::runtime_error("unable to clean Elle");
-=======
-    if (hole::Hole::Clean() == elle::Status::Error)
-      escape("unable to clean Hole");
-
-    // clean Infinit.
-    if (Infinit::Clean() == elle::Status::Error)
-      escape("unable to clean Infinit");
-
-    // clean Lune
-    if (lune::Lune::Clean() == elle::Status::Error)
-      escape("unable to clean Lune");
-
-    // clean the nucleus library.
-    if (nucleus::Nucleus::Clean() == elle::Status::Error)
-      escape("unable to clean Nucleus");
-
-    // clean Elle.
-    if (elle::Elle::Clean() == elle::Status::Error)
-      escape("unable to clean Elle");
-
-    return elle::Status::Ok;
->>>>>>> d96f8fb5
   }
 }
 
@@ -209,16 +125,7 @@
 {
   try
     {
-<<<<<<< HEAD
       hole::Hole(argc, argv);
-=======
-      if (hole::Main(argc, argv) == elle::Status::Error)
-        {
-          show();
-
-          return (1);
-        }
->>>>>>> d96f8fb5
     }
   catch (std::runtime_error& e)
     {
