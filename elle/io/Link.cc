//
// ---------- header ----------------------------------------------------------
//
// project       elle
//
// license       infinit
//
// author        julien quintard   [sun may 22 13:08:22 2011]
//

//
// ---------- includes --------------------------------------------------------
//

#include <elle/io/Link.hh>
#include <elle/io/File.hh>
#include <elle/io/Directory.hh>

#include <elle/standalone/Maid.hh>
#include <elle/standalone/Report.hh>

#include <elle/system/System.hh>
#include <elle/system/Platform.hh>

#include <vector>
#include <sstream>

#include <elle/idiom/Close.hh>
# include <sys/stat.h>
# include <unistd.h>
# include <fcntl.h>
# include <libgen.h>
# if INFINIT_WIN32
#  include <windows.h>
// For QFile::link()
#  include <QFile>
# endif
#include <elle/idiom/Open.hh>

namespace elle
{
  using namespace system;

  namespace io
  {

//
// ---------- static methods --------------------------------------------------
//

    ///
    /// this method creates a link.
    ///
    Status		Link::Create(const Path&		link,
				     const Path&		target)
    {
      enter();

      // does the link exist.
      if (Link::Exist(link) == StatusTrue)
	escape("the link seems to already exist");

      // does the target exist.
      if ((File::Exist(target) == StatusFalse) &&
	  (Directory::Exist(target) == StatusFalse))
	escape("the target does not seem to exist");

      // create the link.
#if INFINIT_UNIX
      if (::symlink(target.string.c_str(), link.string.c_str()))
        escape("symlink failed: %s -> %s: %s", link.string.c_str(),
               target.string.c_str(), ::strerror(errno));
#elif INFINIT_WIN32
<<<<<<< HEAD
      {
        struct ::stat st;

        if (::stat(link.string.c_str(), &st))
          escape("stat(%s) failed: %s",
		 link.string.c_str(),
		 ::strerror(errno));

        if (!CreateSymbolicLink(target.string.c_str(),
				link.string.c_str(),
                                S_ISDIR(st.st_mode) ?
				SYMBOLIC_LINK_FLAG_DIRECTORY :
				0))
          escape("symlink failed: %s -> %s: (error: %lu)",
		 link.string.c_str(),
                 target.string.c_str(),
		 ::GetLastError());
      }
=======
      if (!QFile::link(QString::fromStdString(link.string),
                       QString::fromStdString(target.string)))
        escape("symlink failed: %s -> %s", link.string.c_str(),
               target.string.c_str());
>>>>>>> 45698f83
#else
# error "symlink not supported on your platform"
#endif

      leave();
    }

    ///
    /// this method erases the given link path.
    ///
    Status		Link::Erase(const Path&			path)
    {
      enter();

      // does the link exist.
      if (Link::Exist(path) == StatusFalse)
	escape("the link does not seem to exist");

      // unlink the link.
      ::unlink(path.string.c_str());

      leave();
    }

    ///
    /// this method returns true if the pointed to link exists.
    ///
    Status		Link::Exist(const Path&			path)
    {
      struct ::stat		stat;

      enter();

#if INFINIT_UNIX
      // does the path points to something.
      if (::lstat(path.string.c_str(), &stat) != 0)
	false();

      // does the path points to a regular file.
      if (!S_ISLNK(stat.st_mode))
	false();
#elif INFINIT_WIN32
      // does the path points to something.
      if (::stat(path.string.c_str(), &stat) != 0)
	false();
#else
# error "unsuported platform."
#endif

      true();
    }

    ///
    /// this method takes a path to a link and creates, if necessary,
    /// the intermediate directory leading to the file.
    ///
    Status		Link::Dig(const Path&			path)
    {
      String		target(::strdup(path.string.c_str()));
      String		directory(::dirname(
				    const_cast<char*>(target.c_str())));
      std::stringstream	stream(directory);
      String		item;
      Path		chemin;

      enter();

      // go through the components of the path.
      while (std::getline(stream, item, System::Path::Separator))
	{
	  // update the intermediate chemin.
	  if (chemin.string.empty() && item.empty())
	    chemin.string = System::Path::Separator;
	  else
	    {
	      chemin.string.append(item);
	      chemin.string.append(1, System::Path::Separator);
	    }

	  // retrieve information on the path. should this operation fail
	  // would mean that the target directory does not exist.
	  if (Directory::Exist(chemin) == StatusFalse)
	    {
	      // create the intermediate directory.
	      if (Directory::Create(chemin) == StatusError)
		escape("unable to create the intermediate directory");
	    }
	}

      leave();
    }

  }
}<|MERGE_RESOLUTION|>--- conflicted
+++ resolved
@@ -71,31 +71,10 @@
         escape("symlink failed: %s -> %s: %s", link.string.c_str(),
                target.string.c_str(), ::strerror(errno));
 #elif INFINIT_WIN32
-<<<<<<< HEAD
-      {
-        struct ::stat st;
-
-        if (::stat(link.string.c_str(), &st))
-          escape("stat(%s) failed: %s",
-		 link.string.c_str(),
-		 ::strerror(errno));
-
-        if (!CreateSymbolicLink(target.string.c_str(),
-				link.string.c_str(),
-                                S_ISDIR(st.st_mode) ?
-				SYMBOLIC_LINK_FLAG_DIRECTORY :
-				0))
-          escape("symlink failed: %s -> %s: (error: %lu)",
-		 link.string.c_str(),
-                 target.string.c_str(),
-		 ::GetLastError());
-      }
-=======
       if (!QFile::link(QString::fromStdString(link.string),
                        QString::fromStdString(target.string)))
         escape("symlink failed: %s -> %s", link.string.c_str(),
                target.string.c_str());
->>>>>>> 45698f83
 #else
 # error "symlink not supported on your platform"
 #endif
