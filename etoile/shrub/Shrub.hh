--- conflicted
+++ resolved
@@ -1,15 +1,8 @@
 #ifndef ETOILE_SHRUB_SHRUB_HH
 # define ETOILE_SHRUB_SHRUB_HH
 
-<<<<<<< HEAD
-# include <elle/Elle.hh>
-
-=======
 # include <elle/types.hh>
-# include <elle/concurrency/Timer.hh>
-
 # include <elle/container/timeline/Timeline.hh>
->>>>>>> d96f8fb5
 # include <etoile/shrub/Riffle.hh>
 
 # include <etoile/path/Slab.hh>
@@ -97,12 +90,7 @@
       //
       static Riffle*                    Riffles;
 
-<<<<<<< HEAD
-      static elle::Timeline<Riffle*>    Queue;
-=======
       static elle::container::timeline::Timeline<Riffle*>    Queue;
-      static elle::concurrency::Timer                Timer;
->>>>>>> d96f8fb5
     };
 
   }
