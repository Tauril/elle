#include <cstdlib>
#include <fstream>
#include <sstream>
#include <pwd.h>
#include <stdexcept>
#include <sys/types.h>
#include <unistd.h>

#include <boost/algorithm/string.hpp>

#include <openssl/sha.h>

#include <QString>
#include <QByteArray>
#include <QLocalSocket>
#include <QProcess>

#include <elle/format/json.hh>
#include <elle/log.hh>
#include <elle/network/Host.hh>
#include <elle/os/path.hh>
#include <elle/Passport.hh>
#include <elle/serialize/HexadecimalArchive.hh>
#include <elle/utility/Time.hh>
#include <elle/io/Path.hh>
#include <elle/io/Piece.hh>

#include <common/common.hh>

#include <lune/Dictionary.hh>
#include <lune/Identity.hh>
#include <lune/Lune.hh>

#include <nucleus/neutron/Permissions.hh>

#include <elle/idiom/Close.hh>

#include "State.hh"

#include <signal.h>

ELLE_LOG_COMPONENT("infinit.surface.gap.State");

#define _REGISTER_CALLBACK_HANDLER(data, indice, handler)                      \
  void                                                                         \
  State::attach_callback(std::function<void (data const*)> callback)           \
  {                                                                            \
    _notification_handlers[indice].push_back(new handler(callback));           \
  }                                                                            \
/**/

namespace surface
{
  namespace gap
  {
    void
    print_transaction(plasma::meta::TransactionResponse const& t)
    {
      printf("transaction_id: %s\n", t.transaction_id.c_str());
      printf("first_filename: %s\n", t.first_filename.c_str());
      printf("files_count: %i\n", t.files_count);
      printf("total_size: %i\n", t.total_size);
      printf("is_directory: %i\n", (int)t.is_directory);
      printf("network_id: %s\n", t.network_id.c_str());
      printf("sender_id: %s\n", t.sender_id.c_str());
      printf("sender_fullname: %s\n", t.sender_fullname.c_str());
      printf("sender_device_id: %s\n", t.sender_device_id.c_str());
      printf("recipient_id: %s\n", t.recipient_id.c_str());
      printf("recipient_fullname: %s\n", t.recipient_fullname.c_str());
      printf("recipient_device_id: %s\n", t.recipient_device_id.c_str());
      printf("status: %i\n", t.status);
    }

    namespace fs = boost::filesystem;
    namespace json = elle::format::json;

    // - Exception ------------------------------------------------------------

    Exception::Exception(gap_Status code, std::string const& msg)
      : std::runtime_error(msg)
      , code(code)
    {
    }

    // - State ----------------------------------------------------------------

    State::State()
      : _meta{
      new plasma::meta::Client{
        common::meta::host(),
          common::meta::port(),
          true,
        }}
      , _trophonius{nullptr}
      , _users{}
      , _files_infos{}
      , _networks{}
      , _networks_dirty{true}
      , _networks_status{}
      , _networks_status_dirty{true}
    {
      this->attach_callback(
        std::function<void (gap_TransactionNotification const*)>(
          std::bind(
            static_cast<void (State::*)(gap_TransactionNotification const*)>(
              &State::_on_notification),
            this,
            std::placeholders::_1
          )
        )
      );

      this->attach_callback(
        std::function<void (gap_TransactionStatusNotification const*)>(
          std::bind(
            static_cast<void (State::*)(gap_TransactionStatusNotification const*)>(
              &State::_on_notification),
            this,
            std::placeholders::_1
          )
        )
      );
    }

    State::State(std::string const& token):
      State{}
    {
   //   std::ifstream identity_file{common::watchdog::identity_path(user)};

   //   if (identity_file.good())
   //     {
   //       std::string str;
   //       std::getline(identity_file, str);
   //       this->_meta->token(str);
   //       std::getline(identity_file, str);
   //       this->_meta->identity(str);
   //       std::getline(identity_file, str);
   //       this->_meta->email(str);
   //     }
      this->_meta->token(token);
      auto res = this->_meta->self();
      this->_meta->identity(res.identity);
      this->_meta->email(res.email);
      //XXX factorize that shit
      this->_me = static_cast<User const&>(res);
    }


    State::~State()
    {
      for (auto& it: this->_networks)
        delete it.second;
      this->_networks.clear();

      if (this->_transactions)
        {
          for (auto& it: *this->_transactions)
            delete it.second;
          this->_transactions->clear();
        }
    }

    void
    State::debug()
    {
      this->_meta->debug();
    }

    void State::refresh_networks()
    {
      this->_send_watchdog_cmd("refresh_networks");
      this->_networks_dirty = true;
      this->_networks_status_dirty = true;
    }

    void State::_reload_networks()
    {
    }

    std::string State::_watchdog_id() const // XXX should be cached
    {
      std::string watchdog_id_file = common::watchdog::id_path(_me._id);
      std::ifstream file(watchdog_id_file);
      if (!file.good())
        throw std::runtime_error("Cannot open '" + watchdog_id_file + "'");

      char wtg_id[4096];
      file.read(wtg_id, 4096);
      if (!file.eof())
        throw Exception(gap_internal_error, "Watchdog id is too long!");
      std::string id(wtg_id, file.gcount());
      file.close();
      return id;
    }

    void
    State::_send_watchdog_cmd(std::string const& cmd,
                              elle::format::json::Dictionary const* kwargs,
                              elle::format::json::Dictionary* response)
    {
      QLocalSocket conn;

      conn.connectToServer(common::watchdog::server_name(this->_me._id).c_str());
      if (!conn.waitForConnected(2000))
        throw Exception{
            gap_internal_error,
              "Couldn't connect to the watchdog:" + std::to_string(conn.error())
        };

      json::Dictionary req;
      req["_id"] = this->_watchdog_id();
      req["command"] = cmd;
      if (kwargs != nullptr)
        req.update(*kwargs);
      ELLE_DEBUG("Send watchdog command: %s", req.repr());
      conn.write(req.repr().c_str());
      conn.write("\n");
      if (!conn.waitForBytesWritten(2000))
          throw Exception(gap_internal_error,
                          "Couldn't send the command '" + cmd + "'");

      ELLE_DEBUG("Command '%s' sent.", cmd);

      if (response == nullptr)
        {
          ELLE_DEBUG("Watchdog response is ignored for call %s.", cmd);
          return;
        }
      if (!conn.waitForReadyRead(-1)) // Infinit is maybe too long, or not.
        throw Exception{
            gap_internal_error,
            "Couldn't read response of '" + cmd + "' command"
        };
      QByteArray response_data = conn.readLine();
      std::stringstream ss{
          std::string{
              response_data.data(),
              static_cast<size_t>(response_data.size()),
          },
      };
      auto ptr = json::parse(ss);
      response->update(ptr->as_dictionary());
    }

    User const& State::user(std::string const& id)
    {
      auto it = this->_users.find(id);
      if (it != this->_users.end())
        return *(it->second);

      auto response = this->_meta->user(id);
      std::unique_ptr<User> user{new User{
          response._id,
          response.fullname,
          response.email,
          response.public_key,
      }};

      this->_users[response._id] = user.get();
      return *(user.release());
    }

    User const&
    State::get_me()
    {
      return this->_me;
    }

    std::string const&
    State::get_token()
    {
      return this->_meta->token();
    }

    User const&
    State::user_from_public_key(std::string const& public_key)
    {
      for (auto const& pair : this->_users)
        {
          if (pair.second->public_key == public_key)
            return *(pair.second);
        }
      auto response = this->_meta->user_from_public_key(public_key);
      std::unique_ptr<User> user{new User{
          response._id,
          response.fullname,
          response.email,
          response.public_key,
      }};

      this->_users[response._id] = user.get();
      return *(user.release());
    }

    std::map<std::string, User const*>
    State::search_users(std::string const& text)
    {
      std::map<std::string, User const*> result;
      auto res = this->_meta->search_users(text);
      for (auto const& user_id : res.users)
        {
          result[user_id] = &this->user(user_id);
        }
      return result;
    }

    std::string State::hash_password(std::string const& email,
                                     std::string const& password)
    {
      unsigned char hash[SHA256_DIGEST_LENGTH];
      SHA256_CTX context;
      std::string to_hash = email + "MEGABIET" + password + email + "MEGABIET";

      if (SHA256_Init(&context) == 0 ||
          SHA256_Update(&context, to_hash.c_str(), to_hash.size()) == 0 ||
          SHA256_Final(hash, &context) == 0)
        throw Exception(gap_internal_error, "Cannot hash login/password");

      std::ostringstream out;
      elle::serialize::OutputHexadecimalArchive ar(out);

      ar.SaveBinary(hash, SHA256_DIGEST_LENGTH);

      return out.str();
    }

    void State::login(std::string const& email, std::string const& password)
    {
      this->_meta->token("");
      auto res = this->_meta->login(email, password);

      ELLE_DEBUG("Logged in as %s token = %s", email, res.token);

      this->_me._id = res._id.c_str();
      this->_me.fullname = res.fullname.c_str();
      this->_me.email = res.email.c_str();
      this->_me.public_key = "";

      ELLE_DEBUG("id: '%s' - fullname: '%s' - email: '%s'.",
                 this->_me._id,
                 this->_me.fullname,
                 this->_me.email);

      std::string identity_clear;

      lune::Identity      identity;

      // Decrypt the identity
        {
          if (identity.Restore(res.identity)    == elle::Status::Error ||
              identity.Decrypt(password)        == elle::Status::Error ||
              identity.Clear()                  == elle::Status::Error ||
              identity.Save(identity_clear)     == elle::Status::Error)
            throw Exception(gap_internal_error,
                            "Couldn't decrypt the identity file !");
        }

      // Store the identity
        {
          if (identity.Restore(identity_clear)  == elle::Status::Error)
            throw Exception(gap_internal_error,
                            "Cannot save the identity file.");

          identity.store();

          // user.dic
          lune::Dictionary dictionary;

          dictionary.store(res._id);
        }

        transactions();
    }

    void
    State::logout()
    {
      this->_meta->logout();
    }

    void
    State::pull_notifications(int count, int offset)
    {
      if (count < 1)
        return;

      if (offset < 0)
        return;

      auto res = this->_meta->pull_notifications(count, offset);

      for (auto dict : res.notifs)
        this->_handle_dictionnary(dict, true);

      for (auto dict : res.old_notifs)
        this->_handle_dictionnary(dict, false);
    }

    void
    State::notifications_read()
    {
      this->_meta->notification_read();
    }

    std::string
    State::invite_user(std::string const& email)
    {
      auto response = this->_meta->invite_user(email);

      return response._id;
    }

    void
    State::send_files(std::string const& recipient_id_or_email,
                      std::unordered_set<std::string> const& files)
    {
      ELLE_DEBUG("Sending file to '%s'.", recipient_id_or_email);

      if (files.empty())
            throw Exception(gap_no_file,
                            "no files to send");

      int size = 0;
      for (auto const& path : files)
        {
          if (!fs::exists(path))
            throw Exception(gap_file_not_found,
                            "file doesn't exist.");

          size += get_size(path);
        }

      std::string first_filename = fs::path(*(files.cbegin())).filename().string();

      ELLE_DEBUG("First filename '%s'.", first_filename);

      // Build timestamp.
      elle::utility::Time time;
      time.Current();

      // FIXME: How to compute network name ?
      /// XXX: Something fucked my id.
      std::string network_name = elle::sprint(
          elle::iomanip::nosep, recipient_id_or_email, "-", time.nanoseconds
      );

      ELLE_DEBUG("Creating temporary network '%s'.", network_name);

      std::string network_id = this->create_network(network_name);


      auto portal_path = common::infinit::portal_path(
        this->_me._id,
        network_id
      );
      for (int i = 0; i < 10; ++i)
        {
          if (fs::exists(portal_path))
            break;
          ::sleep(1);
        }

      if (!fs::exists(portal_path))
        throw Exception{gap_error, "Couldn't find portal to infinit instance"};

      // Ensure the network status is available
      (void) this->network_status(network_id);

      std::string const& transfer_binary = common::infinit::binary_path("8transfer");

      QStringList arguments;
      arguments << "-n" << network_id.c_str()
                << "-u" << this->_me._id.c_str()
                << "--path" << files.cbegin()->c_str()
                << "--to"
      ;
      ELLE_DEBUG("LAUNCH: %s %s",
                      transfer_binary,
                      arguments.join(" ").toStdString());

      QProcess p;
      p.start(transfer_binary.c_str(), arguments);
      if (!p.waitForFinished())
        throw Exception(gap_internal_error, "8transfer binary failed");
      if (p.exitCode())
        throw Exception(gap_internal_error, "8transfer binary exited with errors");

      this->_meta->create_transaction(recipient_id_or_email,
                                      first_filename,
                                      files.size(),
                                      size,
                                      fs::is_directory(first_filename),
                                      network_id,
                                      this->device_id());
    }

    void
    State::download_files(std::string const& transaction_id,
                   std::string const& path)
    {
      auto pair = State::transactions().find(transaction_id);

      assert(pair != State::transactions().end());

      if (pair == State::transactions().end())
        return;

      plasma::meta::TransactionResponse *trans = pair->second;

      // Ensure the network status is available
      (void) this->network_status(trans->network_id);

      std::string const& transfer_binary = common::infinit::binary_path("8transfer");

      QStringList arguments;
      arguments << "-n" << trans->network_id.c_str()
                << "-u" << trans->sender_id.c_str()
                << "--path" << path.c_str()
                << "--from"
      ;
      ELLE_DEBUG("LAUNCH: %s %s",
                      transfer_binary,
                      arguments.join(" ").toStdString());

      QProcess p;
      p.start(transfer_binary.c_str(), arguments);
      if (!p.waitForFinished())
        throw Exception(gap_internal_error, "8transfer binary failed");
      if (p.exitCode())
        throw Exception(gap_internal_error, "8transfer binary exited with errors");

      ELLE_WARN("TRANSFER IS FUCKING COMPLETE MOTHER FUCKER!! Your file is at '%s'.",
                path.c_str());

      update_transaction(transaction_id,
                         gap_TransactionStatus::gap_transaction_status_finished);

    }

    void
    State::update_transaction(std::string const& transaction_id,
                              gap_TransactionStatus status)
    {
      ELLE_DEBUG("Update transaction '%s': '%s'", transaction_id, status);

      switch(status)
      {
        case gap_TransactionStatus::gap_transaction_status_accepted:
          this->_accept_transaction(transaction_id);
          break;
        case gap_TransactionStatus::gap_transaction_status_rejected:
          this->_deny_transaction(transaction_id);
          break;
        case gap_TransactionStatus::gap_transaction_status_started:
          this->_start_transaction(transaction_id);
          break;
        case gap_TransactionStatus::gap_transaction_status_canceled:
          this->_cancel_transaction(transaction_id);
          break;
        case gap_TransactionStatus::gap_transaction_status_finished:
          this->_close_transaction(transaction_id);
          break;
        default:
          ELLE_WARN("You are not able to change transaction status to '%i'.",
            status);
          return;
      }
    }

    void
    State::_accept_transaction(std::string const& transaction_id)
    {
      ELLE_DEBUG("Accept transaction '%s'", transaction_id);

      auto pair = State::transactions().find(transaction_id);

      assert(pair != State::transactions().end());

      if (pair == State::transactions().end())
        return;

      plasma::meta::TransactionResponse *trans = pair->second;

      if (trans->recipient_id != this->_me._id)
        return;

      this->_meta->update_transaction(transaction_id,
                                      gap_TransactionStatus::gap_transaction_status_accepted,
                                      this->device_id(),
                                      this->device_name());
    }

    void
    State::_deny_transaction(std::string const& transaction_id)
    {
      ELLE_DEBUG("Deny transaction '%s'", transaction_id);

      auto pair = State::transactions().find(transaction_id);

      assert(pair != State::transactions().end());

      if (pair == State::transactions().end())
        return;

      plasma::meta::TransactionResponse *trans = pair->second;

      if (trans->recipient_id != this->_me._id)
        return;

      this->_meta->update_transaction(transaction_id,
                                      gap_TransactionStatus::gap_transaction_status_rejected,
                                      this->device_id(),
                                      this->device_name());
    }

    void
    State::_start_transaction(std::string const& transaction_id)
    {
      ELLE_DEBUG("Start transaction '%s'", transaction_id);

      auto pair = State::transactions().find(transaction_id);

      assert(pair != State::transactions().end());

      if (pair == State::transactions().end())
        return;

      plasma::meta::TransactionResponse *trans = pair->second;

      if (trans->sender_id == this->_me._id)
      {
        this->_meta->start_transaction(transaction_id);
      }
    }

    void
    State::_cancel_transaction(std::string const& transaction_id)
    {
      ELLE_DEBUG("Cancel transaction '%s'", transaction_id);

      auto pair = State::transactions().find(transaction_id);

      assert(pair != State::transactions().end());

      if (pair == State::transactions().end())
        return;

      plasma::meta::TransactionResponse *trans = pair->second;

      //if (trans->recipient_id != this->_me._id)
      //  return;

      //XXX: If download has started, cancel it, delete files, ...
      if (trans->sender_id == this->_me._id)
      {
        //XXX
        this->_meta->cancel_transaction(transaction_id);
      }
      else
      {
        //XXX
        this->_meta->cancel_transaction(transaction_id);
      }
    }

    void
    State::_close_transaction(std::string const& transaction_id)
    {
      ELLE_DEBUG("Close transaction '%s'", transaction_id);


      auto const& pair = State::transactions().find(transaction_id);

      assert(pair != State::transactions().end());

      if (pair == State::transactions().end())
        return;

      plasma::meta::TransactionResponse *trans = pair->second;

      if (trans->recipient_id == this->_me._id)
      {
        this->_meta->finish_transaction(transaction_id);
      }
    }

    void
    State::send_message(std::string const& recipient_id,
                        std::string const& message)
    {
      this->_meta->send_message(recipient_id,
                                this->_me._id,
                                message);
    }


    void
    State::register_(std::string const& fullname,
                     std::string const& email,
                     std::string const& password,
                     std::string const& activation_code)
    {
      // Logout first, and ignore errors.
      try { this->logout(); } catch (elle::HTTPException const&) {}

      this->_meta->register_(email, fullname, password, activation_code);

      ELLE_DEBUG("Registered new user %s <%s>", fullname, email);
      this->login(email, password);
    }


    _REGISTER_CALLBACK_HANDLER(gap_UserStatusNotification,
                               gap_Notification::gap_notification_user_status,
                               plasma::trophonius::Client::UserStatusHandler)

    _REGISTER_CALLBACK_HANDLER(gap_TransactionNotification,
                               gap_Notification::gap_notification_transaction_request,
                               plasma::trophonius::Client::TransactionHandler)

    _REGISTER_CALLBACK_HANDLER(gap_TransactionStatusNotification,
                               gap_Notification::gap_notification_transaction_status,
                               plasma::trophonius::Client::TransactionStatusHandler)

    _REGISTER_CALLBACK_HANDLER(gap_MessageNotification,
                               gap_Notification::gap_notification_message,
                               plasma::trophonius::Client::MessageHandler)

    _REGISTER_CALLBACK_HANDLER(gap_BiteNotification,
                               gap_Notification::gap_notification_debug,
                               plasma::trophonius::Client::BiteHandler)

    State::TransactionsMap const&
    State::transactions()
    {
      if (_transactions != nullptr)
        return *_transactions;

      _transactions.reset(new TransactionsMap{});

      auto response = this->_meta->transactions();
      for (auto const& transaction_id: response.transactions)
        {
          auto response = this->_meta->transaction(transaction_id);
          (*this->_transactions)[transaction_id] =
            new plasma::meta::TransactionResponse{response};
        }

      return *(this->_transactions);
    }

    plasma::meta::TransactionResponse const&
    State::transaction(std::string const& id)
    {
      auto it = this->transactions().find(id);
      if (it == this->transactions().end())
        throw Exception{
            gap_error,
            "Cannot find any transaction for id '" + id + "'"
        };
      return *(it->second);
    }

    void
    State::_on_notification(gap_TransactionNotification const* notif)
    {
      ELLE_ASSERT(notif != nullptr);

      ELLE_TRACE("_on_notification(gap_TransactionNotification\n");

      if (!notif->is_new)
        return;

      ELLE_ASSERT(notif->transaction_id != nullptr);

      auto const pair = State::transactions().find(notif->transaction_id);

      if (pair != State::transactions().end())
      {

#ifdef DEBUG
        plasma::meta::TransactionResponse *trans = pair->second;
#endif

        // Compare notif and see if everything match.
        ELLE_ASSERT(notif->transaction_id != nullptr);
        ELLE_ASSERT(notif->sender_id != nullptr);
        ELLE_ASSERT(notif->sender_device_id != nullptr);
        ELLE_ASSERT(notif->sender_fullname != nullptr);
        ELLE_ASSERT(notif->recipient_id != nullptr);
        ELLE_ASSERT(notif->recipient_fullname != nullptr);
        ELLE_ASSERT(notif->network_id != nullptr);
        ELLE_ASSERT(notif->first_filename != nullptr);

        ELLE_ASSERT(notif->transaction_id == trans->transaction_id);
        ELLE_ASSERT(notif->sender_id == trans->sender_id);
        ELLE_ASSERT(notif->sender_device_id == trans->sender_device_id);
        ELLE_ASSERT(notif->sender_fullname == trans->sender_fullname);
        ELLE_ASSERT(notif->recipient_id == trans->recipient_id);
        ELLE_ASSERT(notif->recipient_fullname == trans->recipient_fullname);
        ELLE_ASSERT(notif->network_id == trans->network_id);
        ELLE_ASSERT(notif->first_filename == trans->first_filename);
        ELLE_ASSERT(trans->files_count == notif->files_count);
        ELLE_ASSERT(trans->total_size == notif->total_size);
        ELLE_ASSERT(trans->is_directory == notif->is_directory);

        return;
      }

      // // Normal case, this is a new transaction, store it to match server.
      auto trans = new plasma::meta::TransactionResponse();

      trans->transaction_id = notif->transaction_id;
      trans->sender_id = notif->sender_id;
      trans->sender_device_id = notif->sender_device_id;
      trans->sender_fullname = notif->sender_fullname;
      trans->recipient_id = notif->recipient_id;
      trans->recipient_fullname = notif->recipient_fullname;
      trans->network_id = notif->network_id;
      trans->first_filename = notif->first_filename;
      trans->files_count = notif->files_count;
      trans->total_size = notif->total_size;
      trans->is_directory = notif->is_directory;
      trans->status = gap_TransactionStatus::gap_transaction_status_pending;

      print_transaction(*trans);

      (*this->_transactions)[trans->transaction_id] = trans;
    }

    void
    State::_on_notification(gap_TransactionStatusNotification const* notif)
    {
      ELLE_TRACE("_on_notification(gap_TransactionStatusNotification\n");

      ELLE_ASSERT(notif != nullptr);

      if (!notif->is_new)
        return;

      ELLE_ASSERT(notif->transaction_id != nullptr);

      auto const pair = State::transactions().find(notif->transaction_id);

      if (pair == State::transactions().end())
      {
        // Something went wrong.
        auto response = this->_meta->transaction(notif->transaction_id);
        (*this->_transactions)[notif->transaction_id] =
          new plasma::meta::TransactionResponse{response};

        return;
      }

      ELLE_ASSERT(notif->sender_id != nullptr);
      ELLE_ASSERT(notif->sender_device_id != nullptr);
      ELLE_ASSERT(notif->recipient_id != nullptr);
      ELLE_ASSERT(notif->recipient_fullname != nullptr);
      ELLE_ASSERT(notif->recipient_device_id != nullptr);
      ELLE_ASSERT(notif->recipient_device_name != nullptr);
      ELLE_ASSERT(notif->network_id != nullptr);

      auto trans = pair->second;

      ELLE_ASSERT(trans != nullptr);

      trans->recipient_fullname = notif->recipient_fullname;
      trans->recipient_device_id = notif->recipient_device_id;
      trans->recipient_device_name = notif->recipient_device_name;

      trans->status = notif->status;

      switch(trans->status)
      {
        case gap_TransactionStatus::gap_transaction_status_accepted:
          this->_on_transaction_accepted(trans->transaction_id);
          break;
        case gap_TransactionStatus::gap_transaction_status_rejected:
          this->_on_transaction_denied(trans->transaction_id);
          break;
        case gap_TransactionStatus::gap_transaction_status_started:
          this->_on_transaction_started(trans->transaction_id);
          break;
        case gap_TransactionStatus::gap_transaction_status_canceled:
          this->_on_transaction_canceled(trans->transaction_id);
          break;
        case gap_TransactionStatus::gap_transaction_status_finished:
          this->_on_transaction_closed(trans->transaction_id);
          break;
        default:
          ELLE_WARN("The status '%i' is unknown.",
                    trans->status);
          return;
      }
    }

    void
    State::_on_transaction_accepted(std::string const& transaction_id)
    {
      ELLE_DEBUG("On transaction accepted '%s'", transaction_id);

      auto pair = State::transactions().find(transaction_id);

      assert(pair != State::transactions().end());

      if (pair == State::transactions().end())
        return;

      plasma::meta::TransactionResponse *trans = pair->second;

      if (trans->sender_id != this->_me._id)
        return;

      // Give rights.
      network_add_user(trans->network_id,
                       trans->recipient_id);

      // When recipient has rights, allow him to start download.
      this->update_transaction(transaction_id,
                               gap_TransactionStatus::gap_transaction_status_started);

    }

    void
    State::_on_transaction_denied(std::string const& transaction_id)
    {
      ELLE_DEBUG("Deny transaction '%s'", transaction_id);

      auto pair = State::transactions().find(transaction_id);

      assert(pair != State::transactions().end());

      if (pair == State::transactions().end())
        return;

      plasma::meta::TransactionResponse *trans = pair->second;

      if (trans->sender_id != this->_me._id)
        return;

      //XXX:
    }

    void
    State::_on_transaction_started(std::string const& transaction_id)
    {
      ELLE_DEBUG("Start transaction '%s'", transaction_id);

      auto pair = State::transactions().find(transaction_id);

      assert(pair != State::transactions().end());

      if (pair == State::transactions().end())
        return;

      plasma::meta::TransactionResponse *trans = pair->second;

      if (trans->recipient_id != this->_me._id)
        return;

      // Waiting for "download files".
    }

    void
    State::_on_transaction_canceled(std::string const& transaction_id)
    {
      ELLE_DEBUG("Cancel transaction '%s'", transaction_id);

      auto pair = State::transactions().find(transaction_id);

<<<<<<< HEAD
      if (pair == State::transactions().end())
        {
          ELLE_WARN("Unknown transaction %s", transaction_id);
          return;
        }
      plasma::meta::TransactionResponse *trans = pair->second;
      ELLE_ASSERT(trans != nullptr);
=======
      assert(pair != State::transactions().end());

      if (pair == State::transactions().end())
        return;

      plasma::meta::TransactionResponse *trans = pair->second;
>>>>>>> a588c003

      if (trans->recipient_id != this->_me._id)
        return;

      //XXX: If download has started, cancel it, delete files, ...
    }

    void
    State::_on_transaction_closed(std::string const& transaction_id)
    {
      ELLE_DEBUG("Close transaction '%s'", transaction_id);


      auto const& pair = State::transactions().find(transaction_id);

      assert(pair != State::transactions().end());

      if (pair == State::transactions().end())
        return;
    }



    bool
    State::poll()
    {
      if (!this->_trophonius)
        throw Exception{gap_error, "Trophonius is not connected"};
      bool continue_ = false;
      do
        {
          std::unique_ptr<json::Dictionary> dict_ptr{this->_trophonius->poll()};

          if (!dict_ptr)
            return continue_;

          json::Dictionary const& dict = *dict_ptr;
          continue_ = this->_handle_dictionnary(dict);
        } while (continue_);
      return true;
    }

    bool
    State::_handle_dictionnary(json::Dictionary const& dict, bool new_)
    {
      ELLE_DEBUG("Dictionnary '%s'.", dict.repr());

      if(!dict.contains("notification_id"))
        {
          ELLE_WARN("Dictionnary doesn't contains 'notification_id' field.");
          return false;
        }

      int notification_id = dict["notification_id"].as_integer();

      // XXX: Value of shit written in hard coded.
      // Connexion established.
      if (notification_id == gap_Notification::gap_notificaiton_connection_enabled)
        return false;

      auto handler_list = _notification_handlers.find(notification_id);

      if (handler_list == _notification_handlers.end())
        {
          ELLE_WARN("Handler missing for notification '%u'", notification_id);
          return false;
        }

      for (auto& handler : handler_list->second)
        {
          ELLE_ASSERT(handler != nullptr);
          handler->call(dict, new_);
        }

      return true;
    }

    bool
    State::has_device() const
    {
      assert(this->_me._id.size() > 0 && "not properly initialized");
      ELLE_DEBUG("Check for '%s' device existence at '%s'",
                 this->_me._id,
                 common::passport_path(this->_me._id));
      return fs::exists(common::passport_path(this->_me._id));
    }

    std::string const&
    State::device_id()
    {
      if (this->_device_id.size() == 0)
        {
          elle::Passport passport;
          passport.load(common::passport_path(this->_me._id));
          this->_device_id = passport.id();
          this->_device_name = passport.name();
        }
      return this->_device_id;
    }

    std::string const&
    State::device_name()
    {
      if (this->_device_name.size() == 0)
        {
          elle::Passport passport;
          passport.load(common::passport_path(this->_me._id));
          this->_device_id = passport.id();
          this->_device_name = passport.name();
        }
      return this->_device_name;
    }

    void
    State::update_device(std::string const& name, bool force_create)
    {
      std::string passport_string;

      elle::io::Path passport_path(lune::Lune::Passport);

      ELLE_WARN("ID: '%s'", this->_me._id);
      passport_path.Complete(elle::io::Piece{"%USER%", this->_me._id});

      this->_device_name = name;
      ELLE_DEBUG("Device to update: '%s'", this->_device_name.c_str());

      if (force_create || !this->has_device())
        {
          auto res = this->_meta->create_device(name);
          passport_string = res.passport;
          this->_device_id = res.created_device_id;
          ELLE_DEBUG("Created device id: %s", this->_device_id.c_str());
        }
      else
        {
          ELLE_DEBUG("Loading passport from '%s'.", passport_path);
          elle::Passport passport;
          passport.load(passport_path);

          ELLE_DEBUG("Passport id: %s", passport.id());
          auto res = this->_meta->update_device(passport.id(), name);
          this->_device_id = res.updated_device_id;
          passport_string = res.passport;
        }

      elle::Passport passport;
      if (passport.Restore(passport_string) == elle::Status::Error)
        throw Exception(gap_wrong_passport, "Cannot load the passport");

      passport.store(passport_path);
    }

    //- Network management ----------------------------------------------------

    std::string
    State::create_network(std::string const& name)
    {
      auto response = this->_meta->create_network(name);
      this->_networks_dirty = true;
      this->_networks_status_dirty = true;
      this->refresh_networks(); //XXX not optimal
      return response.created_network_id;
    }

    std::map<std::string, Network*> const&
    State::networks()
    {
      if (this->_networks_dirty)
        {
          auto response = this->_meta->networks();
          for (auto const& network_id: response.networks)
            {
              if (this->_networks.find(network_id) == this->_networks.end())
                {
                  auto response = this->_meta->network(network_id);
                  this->_networks[network_id] = new Network{response};
                }
            }
          this->_networks_dirty = false;
        }
      return this->_networks;
    }

    Network const&
    State::network(std::string const& id)
    {
      auto it = this->networks().find(id);
      if (it == this->networks().end())
        throw Exception{
            gap_error,
            "Cannot find any network for id '" + id + "'"
        };
      return *(it->second);
    }

    void
    State::network_add_user(std::string const& network_id,
                            std::string const& user)
    {
      // makes user we have an id
      std::string user_id = this->user(user)._id;
      auto it = this->networks().find(network_id);
      assert(it != this->networks().end());
      Network* network = it->second;
      assert(network != nullptr);

      std::string const& group_binary = common::infinit::binary_path("8group");

      QStringList arguments;
      arguments << "--user" << this->_me._id.c_str()
                << "--type" << "user"
                << "--add"
                << "--network" << network->_id.c_str()
                << "--identity" << this->user(user_id).public_key.c_str()
      ;
      ELLE_DEBUG("LAUNCH: %s %s",
                      group_binary,
                      arguments.join(" ").toStdString());
      QProcess p;
      p.start(group_binary.c_str(), arguments);
      if (!p.waitForFinished())
        throw Exception(gap_internal_error, "8group binary failed");
      if (p.exitCode())
        throw Exception(gap_internal_error, "8group binary exited with errors");

      auto res = this->_meta->network_add_user(network_id, user_id);
      if (std::find(network->users.begin(),
                    network->users.end(),
                    user_id) == network->users.end())
        network->users.push_back(user_id);
    }

    std::map<std::string, NetworkStatus*> const&
    State::networks_status()
    {
      if (this->_networks_status_dirty)
        {
          json::Dictionary response;
          this->_send_watchdog_cmd("status", nullptr, &response);

          auto& networks = response["networks"].as_array();

          for (size_t i = 0; i < networks.size(); ++i)
            {
              ELLE_DEBUG("network '%i'.", i);
              auto& network = networks[i].as_dictionary();
              ELLE_DEBUG("> '%s'.", network["_id"].as_string());
              std::string mount_point = network["mount_point"].as_string();
              std::string network_id = network["_id"].as_string();

              NetworkStatus* status = nullptr;
              auto it = this->_networks_status.find(network_id);
              if (it == this->_networks_status.end())
                {
                  status = this->_networks_status[network_id]
                         = new NetworkStatus;
                }
              else
                {
                  status = it->second;
                }
              assert(status != nullptr);
              *status = NetworkStatus{
                  network_id,
                  mount_point,
              };
            }
          this->_networks_status_dirty = false;
        }
      else
        {
          ELLE_DEBUG("Networks are clean.");
        }
      return this->_networks_status;
    }

    NetworkStatus const&
    State::network_status(std::string const& id)
    {
      auto it = this->networks_status().find(id);
      if (it == this->networks_status().end())
        throw Exception{
            gap_error,
            "Unknown network id '" + id + "'",
        };
      return *(it->second);
    }

    //- Watchdog --------------------------------------------------------------

    void
    State::stop_watchdog()
    {
      this->_send_watchdog_cmd("stop");
      // Waiting for the old server to be stopped
      int tries = 1;
      int sleep_time = 2;
      do {
            {
              QLocalSocket conn;
              conn.connectToServer(
                  common::watchdog::server_name(this->_me._id).c_str()
              );
              if (!conn.waitForConnected(2000))
                break;
              conn.disconnectFromServer();
            }
            ELLE_DEBUG("Waiting %s secs for the old watchdog to be stopped (%s / 10 )",
                       sleep_time, tries);
          ::sleep(sleep_time);
          sleep_time += 2;
      } while (++tries < 10);

      if (tries >= 10)
        throw Exception(gap_internal_error,
                        "The old watchdog instance does not stop !");
      this->_networks_status_dirty = true;
    }

    void
    State::launch_watchdog()
    {
      if (!this->has_device())
        throw Exception(gap_no_device_error,
                        "Cannot start infinit without any local device");

      if (this->_meta->token().size() == 0 ||
          this->_meta->identity().size() == 0 ||
          this->_meta->email().size() == 0)
        throw Exception(gap_not_logged_in,
                        "Cannot start infinit anonymously");

      std::string old_watchdog_id;
      try
        {
          old_watchdog_id = this->_watchdog_id();
          this->stop_watchdog();
        }
      catch (std::exception const& err)
        {
          ELLE_WARN("Couldn't stop the watchdog: %s", err.what());
        }

      ELLE_ASSERT(this->_me._id.size() != 0);

      elle::os::path::make_path(
          common::infinit::user_directory(this->_me._id)
      );
      std::string watchdog_binary = common::infinit::binary_path("8watchdog");

      QStringList arguments;
      arguments << this->_me._id.c_str();

      ELLE_DEBUG("Launching binary: %s with id: %s", watchdog_binary, this->_me._id);
      if (QProcess::execute(watchdog_binary.c_str(), arguments) < 0)
        throw Exception(gap_internal_error, "Cannot start the watchdog");

      // Connect to the new watchdog instance
      QLocalSocket conn;
      int tries = 0;
      while (tries++ < 10)
        {
          conn.connectToServer(common::watchdog::server_name(this->_me._id).c_str());
          ELLE_DEBUG("Trying to connect to the new watchdog");
          if (conn.waitForConnected(2000))
            break;
          ELLE_DEBUG("Retrying to connect (%s)", tries);
          ::sleep(1);
        }
      if (!conn.isValid())
        throw Exception(gap_internal_error, "Couldn't connect to the new watchdog instance");

      ELLE_DEBUG("Connected to the watchdog");

      // Getting the new watchdog id
      // When connected, the watchdog id file should exists
      std::string new_watchdog_id;
      tries = 0;
      do {
          if (tries > 0) ::sleep(1);
          try { new_watchdog_id = this->_watchdog_id(); }
          catch (std::exception const& err)
            {
              ELLE_WARN("Cannot read the new watchdog id: %s", err.what());
            }
          if (new_watchdog_id.size() && old_watchdog_id != new_watchdog_id)
            {
              ELLE_DEBUG("Found new watchdog id: %s", new_watchdog_id);
              break;
            }
      } while (++tries < 10);

      if (tries == 10)
        throw Exception(gap_internal_error, "Couldn't open infinit watchdog id file");

      // calling watchdog run command (which gives the meta token)
        {
          json::Dictionary args;
          args["token"] = this->_meta->token();
          args["identity"] = this->_meta->identity();
          args["user"] = this->_meta->email();
          args["user_id"] = this->_me._id;
          this->_send_watchdog_cmd("run", &args);
        }
    }

    /// - File level ----------------------------------------------------------

    FileInfos const&
    State::file_infos(std::string const& path)
    {
      std::string abspath = elle::os::path::absolute(path, true);
      ELLE_DEBUG("Get file infos of %s", abspath);
      auto it = this->_files_infos.find(abspath);
      if (it != this->_files_infos.end())
        return *(it->second);

      std::unique_ptr<FileInfos> infos;

      for (auto const& pair : this->networks_status())
        {
          std::string mount_point = pair.second->mount_point;

          if (boost::algorithm::starts_with(abspath, mount_point))
            {
              std::string relpath;
              if (abspath == mount_point)
                relpath = "";
              else
                relpath = abspath.substr(mount_point.size() + 1);

              infos.reset(new FileInfos{
                  mount_point,
                  pair.first,
                  abspath,
                  relpath,
                  {},
              });
              break;
            }
        }

      if (infos.get() == nullptr)
        throw Exception(gap_error,
                        "Cannot find network for path '" + abspath + "'");

      std::string const& access_binary = common::infinit::binary_path("8access");

      QStringList arguments;
      arguments << "--user" << this->_meta->email().c_str()
                << "--type" << "user"
                << "--network" << this->network(infos->network_id)._id.c_str()
                << "--path" << ("/" + infos->relative_path).c_str()
                << "--consult"
                ;

      QProcess p;
      ELLE_DEBUG("LAUNCH: %s %s", access_binary, arguments.join(" ").toStdString());
      p.start(access_binary.c_str(), arguments);
      if (!p.waitForFinished()) // .8 sec
        throw Exception(gap_internal_error, "8access binary failed");
      std::stringstream ss{p.readAllStandardOutput().constData()};

      std::string line;
      while(std::getline(ss, line))
        {
          if (!line.size())
            continue;
          std::stringstream line_stream{line};
          std::string public_key;
          int permissions;
          line_stream >> public_key /* eat "User" */
                      >> public_key
                      >> permissions;
          int gap_perm = (int) gap_none;
          if (permissions & nucleus::neutron::permissions::read)
            gap_perm |= gap_read;
          if (permissions & nucleus::neutron::permissions::write)
            gap_perm |= gap_write;
          std::string const& user_id = this->user_from_public_key(public_key)._id;
          infos->accesses[user_id] = gap_perm;
        }

      this->_files_infos[abspath] = infos.get();
      return *(infos.release());
    }

    void State::set_permissions(std::string const& user_id,
                                std::string const& abspath,
                                int permissions,
                                bool recursive)
    {
      FileInfos const& infos = this->file_infos(abspath);
      auto it = this->networks().find(infos.network_id);

      if (it == this->networks().end())
        throw Exception(gap_error, "Wrong network id");

      Network* network = it->second;

      std::string const& access_binary = common::infinit::binary_path("8access");

      QStringList arguments;
      arguments << "--user" << _meta->email().c_str()
                << "--type" << "user"
                << "--grant"
                << "--network" << network->_id.c_str()
                << "--path" << ("/" + infos.relative_path).c_str()
                << "--identifier" << this->user(user_id).public_key.c_str()
                ;
      if (permissions & gap_read)
        arguments << "--read";
      if (permissions & gap_write)
        arguments << "--write";

      ELLE_DEBUG("LAUNCH: %s %s", access_binary, arguments.join(" ").toStdString());

      if (permissions & gap_exec)
        {
          ELLE_WARN("XXX: setting executable permissions not yet implemented");
        }

      QProcess p;
      p.start(access_binary.c_str(), arguments);
      if (!p.waitForFinished())
        throw Exception(gap_internal_error, "8access binary failed");

      if (recursive && elle::os::path::is_directory(abspath))
        {
          boost::filesystem::directory_iterator it{abspath},
                                                end{};
          for (; it != end; ++it)
            {
              this->set_permissions(user_id,
                                    it->path().string(),
                                    permissions,
                                    true);
            }
        }
    }

    size_t
    State::get_size(fs::path const& path)
    {
      if (!fs::exists(path))
        return 0;

      if (!fs::is_directory(path))
        return fs::file_size(path);

      size_t size = 0;
      fs::directory_iterator end_itr;

      for (fs::directory_iterator itr(path);
           itr != end_itr;
           ++itr)
        {
          if (fs::is_directory(itr->status()))
            {
              size += get_size(itr->path());
            }
          else
            {
              size += fs::file_size(itr->path());
            }
        }
      return size;
    }

    // - TROPHONIUS ----------------------------------------------------
    /// Connect to trophonius
    void
    State::connect()
    {
      if (this->_trophonius)
        throw Exception{gap_error, "trophonius is already connected"};

      try
        {
          this->_trophonius.reset(new plasma::trophonius::Client{
            common::trophonius::host(),
            common::trophonius::port(),
            true,
          });
        }
      catch (std::runtime_error const& err)
        {
          throw Exception{gap_error, "Couldn't connect to trophonius"};
        }
      this->_trophonius->connect(this->_me._id,
                                 this->_meta->token());

      ELLE_DEBUG("Connect to trophonius with 'id': %s and 'token':  %s",
                 this->_meta->identity(), this->_meta->token());
    }
  }
}<|MERGE_RESOLUTION|>--- conflicted
+++ resolved
@@ -968,7 +968,6 @@
 
       auto pair = State::transactions().find(transaction_id);
 
-<<<<<<< HEAD
       if (pair == State::transactions().end())
         {
           ELLE_WARN("Unknown transaction %s", transaction_id);
@@ -976,14 +975,6 @@
         }
       plasma::meta::TransactionResponse *trans = pair->second;
       ELLE_ASSERT(trans != nullptr);
-=======
-      assert(pair != State::transactions().end());
-
-      if (pair == State::transactions().end())
-        return;
-
-      plasma::meta::TransactionResponse *trans = pair->second;
->>>>>>> a588c003
 
       if (trans->recipient_id != this->_me._id)
         return;
