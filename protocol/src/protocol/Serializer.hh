--- conflicted
+++ resolved
@@ -24,16 +24,13 @@
     `------*/
     public:
       typedef Stream Super;
-<<<<<<< HEAD
       typedef std::iostream Inner;
-=======
       class EOF
         : public elle::Error
       {
       public:
         EOF();
       };
->>>>>>> 6e1d51d4
 
     /*-------------.
     | Construction |
