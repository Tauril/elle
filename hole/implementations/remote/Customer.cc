<<<<<<< HEAD
=======

#include <elle/concurrency/Timer.hh>
#include <elle/network/Locus.hh>
#include <elle/network/TCPSocket.hh>
#include <elle/utility/Time.hh>

>>>>>>> d96f8fb5
#include <hole/implementations/remote/Customer.hh>
#include <hole/implementations/remote/Remote.hh>

#include <Infinit.hh>

namespace hole
{
  namespace implementations
  {
    namespace remote
    {

//
// ---------- definitions -----------------------------------------------------
//

      ///
      /// this constant defines the time after which a customer should
      /// have authenticated.
      ///
      const elle::Natural32             Customer::Timeout = 180000;

//
// ---------- constructors & destructors --------------------------------------
//

      ///
      /// default constructor.
      ///
      Customer::Customer(elle::TCPSocket*         socket)
        : state(Customer::StateUnknown)
        , socket(socket)
      {}

      ///
      /// destructor.
      ///
      Customer::~Customer()
      {
        // delete the socket.
        if (this->socket != NULL)
          delete this->socket;
<<<<<<< HEAD
=======

        // delete the timer.
        if (this->timer != NULL)
          delete this->timer;
      }

//
// ---------- methods ---------------------------------------------------------
//

      ///
      /// this method creates a customer from the given socket.
      ///
      elle::Status      Customer::Create(elle::network::TCPSocket*       socket)
      {
        // register the client.
        this->socket = socket;

        // subscribe to the signal.
        if (this->socket->signal.disconnected.Subscribe(
              elle::concurrency::Callback<>::Infer(&Customer::Disconnected,
                                      this)) == elle::Status::Error)
          escape("unable to subscribe to the signal");

        // subscribe to the signal.
        if (this->socket->signal.error.Subscribe(
              elle::concurrency::Callback<>::Infer(&Customer::Error,
                                      this)) == elle::Status::Error)
          escape("unable to subscribe to the signal");

        // allocate a new timer.
        this->timer = new elle::concurrency::Timer;

        // create the timer.
        if (this->timer->Create(elle::concurrency::Timer::ModeSingle) == elle::Status::Error)
          escape("unable to create the timer");

        // subscribe to the timer's signal.
        if (this->timer->signal.timeout.Subscribe(
              elle::concurrency::Callback<>::Infer(&Customer::Abort,
                                      this)) == elle::Status::Error)
          escape("unable to subscribe to the signal");

        // start the timer.
        if (this->timer->Start(Customer::Timeout) == elle::Status::Error)
          escape("unable to start the timer");

        return elle::Status::Ok;
>>>>>>> d96f8fb5
      }

//
// ---------- callbacks -------------------------------------------------------
//

      ///
      /// this callback is triggered whenever the customer is considered
      /// disconnected.
      ///
      elle::Status      Customer::Disconnected()
      {
        // debug.
        if (Infinit::Configuration.hole.debug == true)
          printf("[hole] implementations::remote::Customer::Disconnected()\n");

        // set the customer's state as dead.
        this->state = Customer::StateDead;

<<<<<<< HEAD
        // emit the signal.
        if (this->signal.dead.Emit(this) == elle::StatusError)
          escape("unable to emit the signal");
=======
        // Q_EMIT the signal.
        if (this->signal.dead.Emit(this) == elle::Status::Error)
          escape("unable to Q_EMIT the signal");
>>>>>>> d96f8fb5

        return elle::Status::Ok;
      }

      ///
      /// this callback is triggered whenever an error occurs on the
      /// customer's socket.
      ///
      elle::Status      Customer::Error(elle::String     error)
      {
        // debug.
        if (Infinit::Configuration.hole.debug == true)
          printf("[hole] implementations::remote::Customer::Error()\n");

        // log the error.
        log("%s", error.c_str());

        // disconnect the socket, though that may be unecessary.
        this->socket->Disconnect();

        return elle::Status::Ok;
      }

      ///
      /// this callback is triggered once the authentication timer times out.
      ///
      /// if the customer has not been authenticated, it is destroyed.
      ///
      elle::Status      Customer::Abort()
      {
        // debug.
        if (Infinit::Configuration.hole.debug == true)
          printf("[hole] implementations::remote::Customer::Abort()\n");

        // check if the customer has been authenticated.
        if (this->state != Customer::StateAuthenticated)
          {
<<<<<<< HEAD
            // emit the signal.
            if (this->signal.dead.Emit(this) == elle::StatusError)
              escape("unable to emit the signal");
=======
            // Q_EMIT the signal.
            if (this->signal.dead.Emit(this) == elle::Status::Error)
              escape("unable to Q_EMIT the signal");
>>>>>>> d96f8fb5
          }

        return elle::Status::Ok;
      }

//
// ---------- dumpable --------------------------------------------------------
//

      ///
      /// this method dumps the customer.
      ///
      elle::Status      Customer::Dump(const elle::Natural32    margin) const
      {
        elle::String    alignment(margin, ' ');

        std::cout << alignment << "[Customer]" << std::endl;

        // dump the state.
        std::cout << alignment << elle::Dumpable::Shift
                  << "[State] " << this->state << std::endl;

<<<<<<< HEAD
        return elle::StatusOk;
=======
        // dump the socket.
        if (this->socket != NULL)
          {
            if (this->socket->Dump(margin + 2) == elle::Status::Error)
              escape("unable to dump the socket");
          }
        else
          {
            std::cout << alignment << elle::Dumpable::Shift
                      << "[TCPSocket] " << elle::none << std::endl;
          }

        // dump the timer.
        if (this->timer != NULL)
          {
            if (this->timer->Dump(margin + 2) == elle::Status::Error)
              escape("unable to dump the timer");
          }
        else
          {
            std::cout << alignment << elle::Dumpable::Shift
                      << "[Timer] " << elle::none << std::endl;
          }

        return elle::Status::Ok;
>>>>>>> d96f8fb5
      }

    }
  }
}<|MERGE_RESOLUTION|>--- conflicted
+++ resolved
@@ -1,12 +1,4 @@
-<<<<<<< HEAD
-=======
 
-#include <elle/concurrency/Timer.hh>
-#include <elle/network/Locus.hh>
-#include <elle/network/TCPSocket.hh>
-#include <elle/utility/Time.hh>
-
->>>>>>> d96f8fb5
 #include <hole/implementations/remote/Customer.hh>
 #include <hole/implementations/remote/Remote.hh>
 
@@ -49,57 +41,6 @@
         // delete the socket.
         if (this->socket != NULL)
           delete this->socket;
-<<<<<<< HEAD
-=======
-
-        // delete the timer.
-        if (this->timer != NULL)
-          delete this->timer;
-      }
-
-//
-// ---------- methods ---------------------------------------------------------
-//
-
-      ///
-      /// this method creates a customer from the given socket.
-      ///
-      elle::Status      Customer::Create(elle::network::TCPSocket*       socket)
-      {
-        // register the client.
-        this->socket = socket;
-
-        // subscribe to the signal.
-        if (this->socket->signal.disconnected.Subscribe(
-              elle::concurrency::Callback<>::Infer(&Customer::Disconnected,
-                                      this)) == elle::Status::Error)
-          escape("unable to subscribe to the signal");
-
-        // subscribe to the signal.
-        if (this->socket->signal.error.Subscribe(
-              elle::concurrency::Callback<>::Infer(&Customer::Error,
-                                      this)) == elle::Status::Error)
-          escape("unable to subscribe to the signal");
-
-        // allocate a new timer.
-        this->timer = new elle::concurrency::Timer;
-
-        // create the timer.
-        if (this->timer->Create(elle::concurrency::Timer::ModeSingle) == elle::Status::Error)
-          escape("unable to create the timer");
-
-        // subscribe to the timer's signal.
-        if (this->timer->signal.timeout.Subscribe(
-              elle::concurrency::Callback<>::Infer(&Customer::Abort,
-                                      this)) == elle::Status::Error)
-          escape("unable to subscribe to the signal");
-
-        // start the timer.
-        if (this->timer->Start(Customer::Timeout) == elle::Status::Error)
-          escape("unable to start the timer");
-
-        return elle::Status::Ok;
->>>>>>> d96f8fb5
       }
 
 //
@@ -119,15 +60,9 @@
         // set the customer's state as dead.
         this->state = Customer::StateDead;
 
-<<<<<<< HEAD
         // emit the signal.
         if (this->signal.dead.Emit(this) == elle::StatusError)
           escape("unable to emit the signal");
-=======
-        // Q_EMIT the signal.
-        if (this->signal.dead.Emit(this) == elle::Status::Error)
-          escape("unable to Q_EMIT the signal");
->>>>>>> d96f8fb5
 
         return elle::Status::Ok;
       }
@@ -165,15 +100,9 @@
         // check if the customer has been authenticated.
         if (this->state != Customer::StateAuthenticated)
           {
-<<<<<<< HEAD
             // emit the signal.
             if (this->signal.dead.Emit(this) == elle::StatusError)
               escape("unable to emit the signal");
-=======
-            // Q_EMIT the signal.
-            if (this->signal.dead.Emit(this) == elle::Status::Error)
-              escape("unable to Q_EMIT the signal");
->>>>>>> d96f8fb5
           }
 
         return elle::Status::Ok;
@@ -196,35 +125,7 @@
         std::cout << alignment << elle::Dumpable::Shift
                   << "[State] " << this->state << std::endl;
 
-<<<<<<< HEAD
         return elle::StatusOk;
-=======
-        // dump the socket.
-        if (this->socket != NULL)
-          {
-            if (this->socket->Dump(margin + 2) == elle::Status::Error)
-              escape("unable to dump the socket");
-          }
-        else
-          {
-            std::cout << alignment << elle::Dumpable::Shift
-                      << "[TCPSocket] " << elle::none << std::endl;
-          }
-
-        // dump the timer.
-        if (this->timer != NULL)
-          {
-            if (this->timer->Dump(margin + 2) == elle::Status::Error)
-              escape("unable to dump the timer");
-          }
-        else
-          {
-            std::cout << alignment << elle::Dumpable::Shift
-                      << "[Timer] " << elle::none << std::endl;
-          }
-
-        return elle::Status::Ok;
->>>>>>> d96f8fb5
       }
 
     }
